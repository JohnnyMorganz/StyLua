--- conflicted
+++ resolved
@@ -26,14 +26,11 @@
 - Fixed indentation of leading comments bound to the end brace of a multiline table
 - Fixed LastStmt (return/break etc.) still being formatted when it wasn't defined inside the range
 - Fixed hanging expressions which are inside function calls being indented unnecessarily by one extra level
-<<<<<<< HEAD
+- Fixed parentheses being incorrectly removed around a function definition, which may be called like `(function() ... end)()`
+- Fixed some string escapes being incorrectly deemed as unnecessary
 - Fixed trailing comments after semicolons at the end of statements being lost when formatting
 - Fixed formatting issues in relation to newline and whitespace when using range formatting.
 - Fixed empty tables taking 2 formatting passes to format properly
-=======
-- Fixed parentheses being incorrectly removed around a function definition, which may be called like `(function() ... end)()`
-- Fixed some string escapes being incorrectly deemed as unnecessary
->>>>>>> 3a329d04
 
 ## [0.5.0] - 2021-02-24
 ### Added
