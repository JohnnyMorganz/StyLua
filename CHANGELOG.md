# Changelog
All notable changes to this project will be documented in this file.

The format is based on [Keep a Changelog](https://keepachangelog.com/en/1.0.0/),
and this project adheres to [Semantic Versioning](https://semver.org/spec/v2.0.0.html).

## [Unreleased]
### Added
- `--output-format=json` now outputs all (error) messages in JSON format ([#453](https://github.com/JohnnyMorganz/StyLua/issues/453))
- Added WASM build support. Stylua is available on npm for consumption in Node.js or a browser (using a bundler) - https://www.npmjs.com/package/@johnnymorganz/stylua
- Ignore comments will now be respected before fields inside tables ([#448](https://github.com/JohnnyMorganz/StyLua/issues/448))

### Changed
<<<<<<< HEAD
- Static chained function calls (i.e., `foo.bar().baz()`) will now hang if necessary ([#368](https://github.com/JohnnyMorganz/StyLua/issues/368))
- The first call in a chained function call will now inline with the prefix if the prefix begins with an uppercase letter or the prefix is smaller (in length) than the indent width
=======
- We now attempt to first hang the equals token in an assignment before expanding the RHS expression ([#292](https://github.com/JohnnyMorganz/StyLua/issues/292))
- Comments preceding an `elseif`/`else` token in an if statement will now be inlined with the token if the previous block contains contents. This should resolve issues where the comment was meant to be on the elseif condition. If the previous block is empty, the comment will be indented ([#254](https://github.com/JohnnyMorganz/StyLua/issues/254))
>>>>>>> 30d5d834

### Fixed
- [**Luau**] Fixed spacing lost before a comment within a type generic ([#446](https://github.com/JohnnyMorganz/StyLua/issues/446))
- [**Luau**] Removed unnecessary expansion of a type generic with a single table as the parameter ([#442](https://github.com/JohnnyMorganz/StyLua/issues/442))
- Fixed incorrect extra indentation of an expanded parentheses passed as a function call argument ([#456](https://github.com/JohnnyMorganz/StyLua/issues/456))
- [**Luau**] Increased the shape size of the expression in a type assertion so that it will correctly hang if over width ([#466](https://github.com/JohnnyMorganz/StyLua/issues/466))
- Fixed binary expression in a table field containing a comment being collapsed leading to malformed formatted ([#471](https://github.com/JohnnyMorganz/StyLua/issues/471))
- Fixed end parentheses of a function call with a multiline comment internally being expanded onto a new line unnecessarily ([#473](https://github.com/JohnnyMorganz/StyLua/issues/473))
- Fixed severe performance regression with complex nested function calls ([#477](https://github.com/JohnnyMorganz/StyLua/issues/477))

## [0.13.1] - 2022-04-11
### Fixed
- Fixed leading trivia on semicolon lost when semicolon is removed ([#431](https://github.com/JohnnyMorganz/StyLua/issues/431))
- Fixed shape calculation of the RHS of a binary expression not correctly reset when hanging, causing it to expand unnecessarily ([#432](https://github.com/JohnnyMorganz/StyLua/issues/432))
- Fixed unstable formatting of tables at column width boundary ([#436](https://github.com/JohnnyMorganz/StyLua/issues/436))
- Fixed assignments no longer hanging at equals token if a comment is present, but the expression is not hangable at a binop. ([#439](https://github.com/JohnnyMorganz/StyLua/issues/439))
- Fixed unstable formatting around comments within type declarations ([#397](https://github.com/JohnnyMorganz/StyLua/issues/397), [#430](https://github.com/JohnnyMorganz/StyLua/issues/430))
- Fixed parentheses around type assertions in a binary expression being removed leading to incorrect semantics. ([#441](https://github.com/JohnnyMorganz/StyLua/issues/441))

## [0.13.0] - 2022-03-31
### Added
- Added support for alternative diff outputs. You can now use `--output-format=unified` or `--output-format=json` to output a unified diff or json mismatches list respectively. A unified diff can be fed into other tools such as `patch` or `delta`, whilst a JSON diff provides a more machine readable format useful for extensions. ([#230](https://github.com/JohnnyMorganz/StyLua/issues/230))

### Changed
- Migrate internal dependency for CLI arguments handling, with improved help messages.
- Type declarations consisting of unions/intersections where an inner type has a multiline comment will now force hanging
- Generic fors will no longer expand onto multiple lines if the expression looping over is a function call with a single table argument (e.g., `ipairs({ ... })`) ([#405](https://github.com/JohnnyMorganz/StyLua/issues/405))
- Excess parentheses around a type assertion will now be removed. ([#383](https://github.com/JohnnyMorganz/StyLua/issues/383), [[#425](https://github.com/JohnnyMorganz/StyLua/issues/425)])
- When hanging an assignment of an expression contained within parentheses, we do not add an extra indentation. The formatting is now consistent with expanded tables and function calls. ([#274](https://github.com/JohnnyMorganz/StyLua/issues/274))

### Fixed
- Fixed issue through static linking where Windows binary would not execute due to missing `VCRUNTIME140.dll`. ([#413](https://github.com/JohnnyMorganz/StyLua/issues/413))
- Fixed assignment with comment sometimes not hanging leading to malformed syntax. ([#416](https://github.com/JohnnyMorganz/StyLua/issues/416))
- Fixed block ignores not applied when multiple leading block ignore comments are present at once. ([#421](https://github.com/JohnnyMorganz/StyLua/issues/421))
- Fixed ordering of comments when semicolon after statement is removed. ([#423](https://github.com/JohnnyMorganz/StyLua/issues/423))

## [0.12.5] - 2022-03-08
### Fixed
- Fixed crashed due to unhandled generic type packs under the `luau` feature flag. ([#403](https://github.com/JohnnyMorganz/StyLua/issues/403))

## [0.12.4] - 2022-03-02
### Fixed
- Fixed long comments forcing unnecessary hanging of type declarations. ([#384](https://github.com/JohnnyMorganz/StyLua/issues/384))
- Fixed long intersection types not hanging. ([#382](https://github.com/JohnnyMorganz/StyLua/issues/382))
- Fixed comments being lost around a condition when unnecessary parentheses are removed. ([#389](https://github.com/JohnnyMorganz/StyLua/issues/389))
- Fixed multiline expression with comments inside parentheses being collapsed leading to a syntax error. ([#386](https://github.com/JohnnyMorganz/StyLua/issues/386))
- Fixed ignore comments not respected in child blocks of ignored statements. ([#387](https://github.com/JohnnyMorganz/StyLua/issues/387))
- Fixed values in type tables not hanging when over width. ([#394](https://github.com/JohnnyMorganz/StyLua/issues/394))
- Fixed type info generics not hanging when over width. ([#394](https://github.com/JohnnyMorganz/StyLua/issues/394))
- Fixed callback types with binop type parameters / return types not hanging leading to a syntax error when comments are present. ([#396](https://github.com/JohnnyMorganz/StyLua/issues/396))
- Fixed type declarations not hanging properly causing them to go over width. This includes hanging at the equals token and hanging union/intersection types.

## [0.12.3] - 2022-02-17
### Fixed
- Fixed call chains not hanging when comments were present in between calls, leading to a syntax error. ([#367](https://github.com/JohnnyMorganz/StyLua/issues/367))
- Fixed if-expression syntax getting unnecessarily expanded further due to trailing comments. ([#375](https://github.com/JohnnyMorganz/StyLua/issues/375))
- Fixed formatting of leading comments of a keyword in if-expression syntax. ([#374](https://github.com/JohnnyMorganz/StyLua/issues/374))
- Fixed formatting of long type declarations which go over the line width to hang if possible. ([#372](https://github.com/JohnnyMorganz/StyLua/issues/372))
- Fixed mistransformation of comments within a type union leading to a syntax error. ([#378](https://github.com/JohnnyMorganz/StyLua/issues/378))

## [0.12.2] - 2022-02-06
### Fixed
- Fixed crash due to unhandled singleton type formatting under the `luau` feature flag. ([#358](https://github.com/JohnnyMorganz/StyLua/issues/358))
- Includes types in shape calculation for causing a generic for to go multiline under the `luau` feature flag. ([#360](https://github.com/JohnnyMorganz/StyLua/issues/360))

## [0.12.1] - 2022-02-01
### Fixed
- Fixed misformatting of conditions in if-expression syntax leading to spurious whitespace under the `luau` feature flag. ([#349](https://github.com/JohnnyMorganz/StyLua/issues/349))
- Fixed incorrect shape calculation in if-expression syntax: if-expression will now go multiline when only slightly over column width (`luau` feature flag).
- Fixed incorrect handling of comments at the end of a callback type's arguments under the `luau` feature flag. ([#352](https://github.com/JohnnyMorganz/StyLua/issues/352))
- Fixed mistransformation of type declaration when the type info is a union which must be multiline due to comments under the `luau` feature flag. ([#351](https://github.com/JohnnyMorganz/StyLua/issues/351))
- Fixed leading comments on a `|` symbol in a type info being lost when hanging the type under the `luau` feature flag.
- Fixed trailing comments of a function call being lost as parentheses are removed around a single argument when `call_parentheses` is set to not `Always`. ([#356](https://github.com/JohnnyMorganz/StyLua/issues/356))

## [0.12.0] - 2022-01-31
### Added
- Added option `call_parentheses`:
Specify whether to apply parentheses on function calls with single string or table arg. Possible options: `Always` (default), `NoSingleString`, `NoSingleTable`, `None`. ([#329](https://github.com/JohnnyMorganz/StyLua/issues/329))
- Added proper multiline hanging of generic for syntax. ([#322](https://github.com/JohnnyMorganz/StyLua/issues/322))
- Added proper formatting for if-expression syntax under the `luau` feature flag. ([#289](https://github.com/JohnnyMorganz/StyLua/issues/289))
- Updated parser to add support for generic/variadic type packs, singleton types and default types under the `luau` feature flag.

### Fixed
- Fixed generic variadics not being handled under the `luau` feature flag. ([#333](https://github.com/JohnnyMorganz/StyLua/issues/333))
- Fixed issue with comments within an assignment not being correctly handled, leading to a syntax error. ([#340](https://github.com/JohnnyMorganz/StyLua/issues/340))
- Fixed parentheses around an IfExpression being removed, leading to incorrect semantics, under the `luau` feature flag. ([#345](https://github.com/JohnnyMorganz/StyLua/issues/345))

### Deprecated
- Option `no_call_parentheses` has been deprecated. Use `call_parentheses = "None"` instead.

## [0.11.3] - 2022-01-01
### Fixed
- Fixed comments preceding a comma within a function call or parameter list for a function definition being mistransformed leading to a syntax error. ([#307](https://github.com/JohnnyMorganz/StyLua/issues/307))
- Fixed IfExpression having abnormal leading whitespace under the `luau` feature flag. ([#315](https://github.com/JohnnyMorganz/StyLua/issues/315))
- Fixed incorrect handling of comments in unusual places within a table causing mistransformations leading to syntax errors. ([#318](https://github.com/JohnnyMorganz/StyLua/issues/318))

## [0.11.2] - 2021-11-15
### Fixed
- Fixed spaces around brackets string (`[[string]]`) used as an index or table key (i.e. `[ [[string]] ]`) being removed, leading to a syntax error. ([#293](https://github.com/JohnnyMorganz/StyLua/issues/293))
- Fixed incorrect shape calculation leading to arguments incorrectly expanding when under column width. ([#298](https://github.com/JohnnyMorganz/StyLua/issues/298))
- Fixed incorrect shape calculation for singleline table at the column width boundary. ([#296](https://github.com/JohnnyMorganz/StyLua/issues/296))
- Fixed IfExpression syntax containing extra/abnormal trailing whitespace when currently formatting as-is under the `luau` feature flag. ([#297](https://github.com/JohnnyMorganz/StyLua/issues/297))
- Fixed newlines before arguments in a function call which is later formatted on a single line being preserved, leading to inconsistent formatting. ([#290](https://github.com/JohnnyMorganz/StyLua/issues/290))
- Fixed odd formatting when returning multiple tables or functions only. ([#302](https://github.com/JohnnyMorganz/StyLua/issues/302))
- Fixed comments within an index expression (`foo[index]`) incorrectly handled leading to malformed formatting. ([#304](https://github.com/JohnnyMorganz/StyLua/issues/304))

## [0.11.1] - 2021-11-08
### Changed
- Updated internal parser to fix parsing issues and update `luau` parsing. ([#229](https://github.com/JohnnyMorganz/StyLua/issues/229), [#231](https://github.com/JohnnyMorganz/StyLua/issues/231))
- Default glob now matches `**/*.luau` (as well as `**/*.lua`) when the `luau` flag is enabled. ([#291](https://github.com/JohnnyMorganz/StyLua/issues/291))

### Fixed
- Fixed indentation of type callback specifier parameters when parameters have leading comment trivia. ([#278](https://github.com/JohnnyMorganz/StyLua/issues/278))
- Fixed trailing comma not being taken into account when determining the width of a field in a multiline table. ([#282](https://github.com/JohnnyMorganz/StyLua/issues/282))
- Fixed `--num-threads 1` causing a deadlock. ([#281](https://github.com/JohnnyMorganz/StyLua/issues/281))
- Fixed whitespace around parts of a binary expression causing it to over-hang in first pass, leading to unstable formatting. ([#287](https://github.com/JohnnyMorganz/StyLua/issues/287))

## [0.11.0] - 2021-09-16
### Changed
- In Luau type tables, a newline after the opening brace will now force the type table multiline. This is the same procedure as standard tables. ([#226](https://github.com/JohnnyMorganz/StyLua/issues/226))
- In Luau, type specifiers for function parameters will now force the parameters to be formatted multiline if a specifier is multiline (and there is more than one parameter).
- Improved error messages to make them easier to understand.

### Fixed
- Fixed range formatting no longer working when setting the range to statements inside nested blocks. ([#239](https://github.com/JohnnyMorganz/StyLua/issues/239))
- Fixed ignore file present in cwd not taken into account if cwd not included in file paths to format. ([#249](https://github.com/JohnnyMorganz/StyLua/issues/249))
- Fixed config locations (`$XDG_CONFIG_HOME` and `$HOME/.config`) not being looked into correctly on macOS when `--search-parent-directories` is used. ([#260](https://github.com/JohnnyMorganz/StyLua/issues/260))
- Fixed incorrect indentation of multiline type specifiers for function parameters under the `luau` feature flag. ([#256](https://github.com/JohnnyMorganz/StyLua/issues/256))
- Fixed unstable formatting caused by a singleline table which just reaches the column width. ([#261](https://github.com/JohnnyMorganz/StyLua/issues/261))
- Fixed misformatting of a binop expression as precedence of the RHS expression was not taken into account. ([#257](https://github.com/JohnnyMorganz/StyLua/issues/257), [#261](https://github.com/JohnnyMorganz/StyLua/issues/261))

## [0.10.1] - 2021-08-08
### Fixed
- Fixed an incorrect trailing comma being added to function args as part of a multiline expression list leading to a syntax error. ([#227](https://github.com/JohnnyMorganz/StyLua/issues/227))
- Fixed the first expression in a multiple assignment prematurely hanging even if its below the column width. ([#233](https://github.com/JohnnyMorganz/StyLua/issues/233))
- Updated internal parser to fix parsing issues for Luau code under the `luau` feature flag.

## [0.10.0] - 2021-07-11
### Added
- Added flag `--verify` which, when enabled, attempts to verify the generated output AST with the input AST to detect any changes to code correctness. Useful for adopting StyLua into a large codebase, at the cost of slower processing. ([#199](https://github.com/JohnnyMorganz/StyLua/issues/199))
- Added optional command line options `--column-width`, `--indent-type`, `--indent-width`, `--line-endings` and `--quote-style`, which, when provided, will override any configuration setting inferred from the default or a `stylua.toml`. ([#213](https://github.com/JohnnyMorganz/StyLua/issues/213))
- Added multithreaded support for formatting file in the CLI. Now each file will be formatted in its own thread. The number of threads used defaults to the number of cores on your computer, but can be set using `--num-threads`
- Added support for disabling formatting over specific ranges. Use `-- stylua: ignore start` to disable formatting and `-- stylua: ignore end` to re-enable it. The comment must be preceding a statement and disabling formatting cannot cross block scope boundaries. ([#198](https://github.com/JohnnyMorganz/StyLua/issues/198))

### Changed
- Luau type tables (`luau` feature flag) now use the same formatting strategy as normal expression tables, so that their formatting is more aligned.
- Luau typings now have improved checking against the current shape width to determine how to format if over column width.
- Luau callback types will now format multiline if they become over width under the `luau` feature flag.
- Improved the formatting of return expressions, they are now more in line with assignment expressions. ([#194](https://github.com/JohnnyMorganz/StyLua/issues/194))
- Changed buffering of error messages in the CLI. Originally, they would be buffered till the end, but now they are output immediately when seen.
- Allowed the use of `--check` when taking input from stdin.
- An error when parsing provided globs will cause the program to immediately exit rather than continuing with the incorrect glob.
- Only diff errors will exit with a status code of `1`. Other errors (e.g. parse errors or internal errors) will now exit with status code of `2`.

### Fixed
- Fixed comments inside Luau type tables leading to malformed formatting under the `luau` feature flag. ([#219](https://github.com/JohnnyMorganz/StyLua/issues/219))
- Fixed multiple assignment where an expression was originally hung due to comments being collapsed leading to malformed formatting. ([#222](https://github.com/JohnnyMorganz/StyLua/issues/222))
- Fixed an issue where a function call with a single table argument being hugged with the parentheses which contain comments leading to a syntax error. ([#224](https://github.com/JohnnyMorganz/StyLua/issues/224))

## [0.9.3] - 2021-06-26
### Added
- Added `--verbose` to print debug information, including finding config files and time taken to format files.

### Fixed
- Fixed severe performance regression due to a change in table formatting leading to exponential blowup for nested tables. ([#205](https://github.com/JohnnyMorganz/StyLua/issues/205))
- Fixed long binop chains with a comment deep inside not being hung, leading to a syntax error. ([#210](https://github.com/JohnnyMorganz/StyLua/issues/210))

## [0.9.2] - 2021-06-20
### Changed
- Bumped full-moon to `0.12.1` to fix parsing bugs

### Fixed
- Fixed parentheses around type assertions being classed as unnecessary and removed under the `luau` feature flag.
- Fixed mistransformation of function type where arguments have comments under the `luau` feature flag. ([#201](https://github.com/JohnnyMorganz/StyLua/issues/201))
- Fixed comments in an assignment in between the equals token and the expression leading to a mistransformation. ([#200](https://github.com/JohnnyMorganz/StyLua/issues/200))

## [0.9.1] - 2021-06-17
### Added
- Added `--stdin-filepath` option to specify location of file being taken in from stdin. This is optional and is only used to determine where to find the configuration file. If not provided, we default to searching from current working directory. ([#192](https://github.com/JohnnyMorganz/StyLua/issues/192))

### Fixed
- Fixed empty functions with comments being incorrectly collapsed leading to syntax error. ([#195](https://github.com/JohnnyMorganz/StyLua/issues/195))

## [0.9.0] - 2021-06-15
### Added
- CLI will now look for `stylua.toml` and its hidden counterpart, `.stylua.toml`. ([#145](https://github.com/JohnnyMorganz/StyLua/issues/145))
- Added CLI flag `--search-parent-directories`. If enabled, we will look in parent directories for a configuration file, or look in `$XDG_CONFIG_HOME` or `$XDG_CONFIG_HOME/stylua`. ([#127](https://github.com/JohnnyMorganz/StyLua/issues/127), [#146](https://github.com/JohnnyMorganz/StyLua/issues/146))
- Updated full-moon: Added support for typed variadics, named function type args, and generic functions under the Luau feature flag
- Will now hang on equality operators within binary expressions, if over width.
- If a file path is explicitly provided to the CLI which doesn't end with `.lua` ending, the `*.lua` glob check is skipped. ([#170](https://github.com/JohnnyMorganz/StyLua/issues/170))
- Long type unions will now hang under the `luau` feature flag. ([#165](https://github.com/JohnnyMorganz/StyLua/issues/165))
- Added option `no_call_parentheses`. Enabling this config will remove parentheses around function calls taking a single string/table as an argument. This config was added for adoption purposes. ([#133](https://github.com/JohnnyMorganz/StyLua/issues/133))

### Changed
- Long prefix expressions which are hangable and go over the line limit (e.g. `("foooo" .. "barrrrrrr" .. "bazzzzzz"):format(...)`) will now hang multiline ([#139](https://github.com/JohnnyMorganz/StyLua/issues/139))
- Changed formatting for assignments. We will now try all tactics then determine the best one. Multiple assignments will now no longer attempt to hang a single expression first - we will hang the whole punctuated list. ([#157](https://github.com/JohnnyMorganz/StyLua/issues/157))
- Function calls with single arguments are now possible to be expanded. This will allow the call to be expanded if the line goes over budget. ([#156](https://github.com/JohnnyMorganz/StyLua/issues/156))
- StyLua will now firstly prefer hanging long arguments to function calls to try and fit under the width, before expanding them multiline. ([#159](https://github.com/JohnnyMorganz/StyLua/issues/159))
- When hanging a binary expression, previously, we would always hang the "root" node of AST BinExp tree. Now we will check to see if is necessary (we are over width) before hanging ([#163](https://github.com/JohnnyMorganz/StyLua/issues/163))
- StyLua will hug together table braces with function call parentheses when formatting a function call taking a single table as an argument. ([#182](https://github.com/JohnnyMorganz/StyLua/issues/182))
- Function calls with more than one argument, where an argument is "complex", will now expand multiline. "complex" is an argument spanning multiple lines, but excludes a table or anonymous function, as we handle them explicitly. ([#183](https://github.com/JohnnyMorganz/StyLua/issues/183))
- StyLua will always hang at the equals token for a multi-variable assignment. ([#185](https://github.com/JohnnyMorganz/StyLua/issues/185))
- Tables with multiline fields (such as an anonymous function expression) should always expand if previously on single line. ([#187](https://github.com/JohnnyMorganz/StyLua/issues/187))
- Function definitions (both normal and anonymous) with an empty body will now be kept on a single line. This is common for noop functions `local function noop() end`. ([#188](https://github.com/JohnnyMorganz/StyLua/issues/188))

### Fixed
- Fixed 1 or 2 digit numerical escapes being incorrectly removed
- Fixed whitespace being lost before a multiline comment. We will now preserve a single space (e.g. `local test  --[[foo]] = true` -> `local test --[[foo]] = true`) ([#136](https://github.com/JohnnyMorganz/StyLua/issues/136))
- Fixed the double formatting of a hanging call chain when it was being assigned to a variable causing it to be incorrectly formatted ([#151](https://github.com/JohnnyMorganz/StyLua/issues/151))
- Fixed leading comments to a binop in a hanging expression being lost ([#154](https://github.com/JohnnyMorganz/StyLua/issues/154#issuecomment-841703038))
- Fixed mistransformation of comments leading the RHS of a hanging binop. They are now moved to before the binop ([#154](https://github.com/JohnnyMorganz/StyLua/issues/154))
- Fixed comments trailing unnecessary parentheses around expressions that were later removed not being preserved ([#176](https://github.com/JohnnyMorganz/StyLua/issues/176))
- Fixed a double unary minus (`- -foo`/`-(-foo)`) being formatted as `--foo` leading to a comment syntax error. Parentheses are now enforced: `-(-foo)` ([#171](https://github.com/JohnnyMorganz/StyLua/issues/171))
- Fixed semicolon being removed leading to `function call x new statement` ambiguity when next statement is an assignment with the first variable being a parentheses var expression ([#173](https://github.com/JohnnyMorganz/StyLua/issues/173))
- Fixed mistransformation of comments in `if condition then` or `while condition do` lines - improved assurance that they will hang multiline ([#164](https://github.com/JohnnyMorganz/StyLua/issues/164))
- Fixed indentation of comments leading a `then` or `do` token when `if ... then` or `while ... do` are multiline.
- Fixed mistransformation of comments in a generic declaration under the `luau` feature flag ([#166](https://github.com/JohnnyMorganz/StyLua/issues/166))
- Fixed trailing comma being added after comments in multiline type table under the `luau` feature flag ([#166](https://github.com/JohnnyMorganz/StyLua/issues/166))

## [0.8.1] - 2021-04-30
### Fixed
- Fixed bug where a hanging expression inside of parentheses would lead to function arguments being incorrectly formatted with a trailing comma - leading to a syntax error

## [0.8.0] - 2021-04-30
### Added
- Parentheses around conditions are now removed, as they are not required in Lua. `if (foo and (not bar or baz)) then ... end` turns to `if foo and (not bar or baz) then ... end`
- Long multi-variable assignments which surpass the column width, even when hanging on the equals token, will now hang on multiple lines.

### Changed
- Changed the heursitics for when parentheses are removed around expressions. Parentheses will now never be removed around a function call prefix (e.g. `("hello"):len()`)
- Changed formatting for comma-separated lists. Previously, we would buffer the comments to the end of the list, but now we keep the comments next to where they original were.
- Improved contextual formatting informattion when formatting deep in the AST. We can now better determine how much space is left on the current line, before we need to change formatting
- Improved formatting of function declarations. It will now properly take into account the amount of space left on the column width.
- Improve formatting for assignments with expressions such as function calls. The whole assignment is now taken into account, so we can better determine whether to split the expression.

### Fixed
- Fixed trailing whitespace remaining on the last item of a multiline table (which was expanded from a singleline one)

## [0.7.1] - 2021-04-19
### Fixed
- Fixed parentheses around a table being incorrectly removed leading to a syntax error, such as in `({}):foo()`

## [0.7.0] - 2021-04-13
### Added
- Added hanging for chained function calls. See [#109](https://github.com/JohnnyMorganz/StyLua/issues/109)
- Long function definitions (normally with parameters containing types and a return type) will now be split across multiple lines if they surpass the column limit

### Changed
- Further improvements to the way binary expressions are hung on new lines

### Fixed
- Fixed trailing comments at the end of multiline tables being lost
- Fixed panic "stmt trailing comments not implemented" occuring due to incomplete function
- Fixed trailing comments after semicolons at the end of last statements being lost when formatting
- Fixed function parameters collapsing when there is a comments at the end of function parameters, where the last parameter has a type specifier
- Fixed comments at the end of tables being indented one extra level
- Fixed trailing comments within if-elseif-else blocks not being correctly indented.
- Fixed `do` in a `while ... do` statement not correctly indented when the condition spans multiple lines
- Fixed multiline parameters for a function definition inside of an indent block (e.g. a table) not being correctly indented

## [0.6.0] - 2021-03-27
### Added
- Added support for creating new `Config` structs when using StyLua as a library
- Added configuration for quote style. There are four quote style options - `AutoPreferDouble`, `AutoPreferSingle`, `ForceDouble` and `ForceSingle`.
For the auto styles, we will prefer the quote type specified, but fall back to the opposite if it means there are fewer escapes. For the
force styles, we will always use the quote type specified.
- StyLua will now error when unknown fields are found in the configuration `stylua.toml` file
- Long lines of assignments, where the expressions aren't hangable, will now be put onto a newline, where a newline is created after the equal sign, and the expressions indented.
- Added initial support for **Lua 5.2** syntax. StyLua can now format code containing `goto`s and labels. See [#87](https://github.com/JohnnyMorganz/StyLua/issues/87) to track further support for Lua 5.2 syntax.

### Changed
- Function call heuristic have been further improve to decide when to expand the function call arguments onto multiple lines.
- StyLua now allows some arguments after a multiline table before forcing expansion. This makes sense for something like `setmetatable({ ... }, class)`, where
`{ ... }` is a multiline table, but we don't want to expand onto multiple lines. StyLua will not allow a mixture of multiline tables and small identifiers in between
(e.g. `call({ ... }, foo, { ... })`), in order to improve readability.
- Empty newlines at the start and end of a block will now be removed as they are unnecessary
- Changed the default quote style from `ForceDouble` to `AutoPreferDouble`. We will now default to swapping quote type if it will reduce the number of escapes.

### Fixed
- Fixed tables with internal comments (and no fields) incorrectly collapsing to a single line
- Fixed parentheses being incorrectly removed around a BinOp where first value was a UnOp
- Fixed indentation of leading comments bound to the end brace of a multiline table
- Fixed LastStmt (return/break etc.) still being formatted when it wasn't defined inside the range
- Fixed hanging expressions which are inside function calls being indented unnecessarily by one extra level
- Fixed parentheses being incorrectly removed around a function definition, which may be called like `(function() ... end)()`
- Fixed some string escapes being incorrectly deemed as unnecessary
- Fixed trailing comments after semicolons at the end of statements being lost when formatting
- Fixed formatting issues in relation to newline and whitespace when using range formatting.
- Fixed empty tables taking 2 formatting passes to format properly

## [0.5.0] - 2021-02-24
### Added
- Added support for removing excess parentheses around expressions.
e.g. `print((x))` will be formatted to `print(x)`, as the parentheses are unnecessary. We also consider cases
where parentheses should not be removed, e.g. `print((x()))` - removing the parentheses changes the meaning of the code.
- Added formatting of BinOp expressions within function calls. If there is a long expression as a function argument and it contains binops, it will now span multiple lines
- Added a `column_width` setting, which is used to guide when StyLua should wrap lines. It defaults to `120`.
- Added support for formatting ranges. You can now specificy ranges using ``--range-start <num>`` and ``--range-end <num>`` (both optional, and both inclusive).
If a range is provided, only statements within the range will be formatted. Currently only supports ranges containing whole statements, and is not more granular.
- Added support for ignore comments. If the line before a statement begins with the comment `-- stylua: ignore`, then the statement will be ignored during formatting.
This currently only supports ignoring statement-level nodes

### Changed
- Improved CLI `--check` output. We now use a more detailed output which should help in determining diffs
- Improved calculations in places to determine when to wrap lines

### Fixed
- Fixed an expression ending with an UnOp (e.g. `#foo`) and a trailing comment forcing an unnecessary hanging expression
- Fixed loss of comments trailing punctuation within function parameters
- Comments within function parameters now force the parameter to go mutliline, fixing syntax errors created from previous formatting
- Fixed incorrect indentation of body of expressions spanning multiple lines (e.g. anonymous functions/tables) when the expression is part of a hanging binop
- Fixed incorrect formatting of multiple long comma-separated assignment/returns causing the comma to be placed onto a new line

## [0.4.1] - 2021-02-05
### Fixed
- Fixed function calls being incorrectly expanded due to a comment within the arguments.
We will now only check for leading/trailing comments for argument expressions to see if we need to keep it expanded or not.

## [0.4.0] - 2021-02-05
### Added
- Added formatting for number literals which begin with a decimal. For consistency, a "0" will be prepended (i.e. `.5` turns to `0.5`)
- Long expressions in a return statement will now hang onto multiple lines if necessary
- StyLua will now handle expressions in parentheses if they are long, by breaking them down further.
- Added support for ambiguous syntax. StyLua will now keep the semicolon and format as required

### Fixed
- Fixed "then" and "do" tokens not being correctly indented when if-then and while-do statements are pushed onto multiple lines
- Fixed incorrect newline formatting when a return type is present for an anonymous function in Luau
- Fixed multiline expressions where the binop has a trailing comment being incorrectly formatted, breaking code
- Fixed a trailing comment at the end of a whole binop expression unnecessarily forcing a hanging expression

## [0.3.0] - 2021-01-15
### Added
- StyLua will now test escapes of characters other than quotes in strings to see if they are unnecessary and remove them if so
- Adds wrapping for large expressions to push them onto multiple lines. Statements with line of longer than 120 characters will trigger expression wrapping where possible.
The expression will be split at its Binary Operators, excluding relational operators.

### Fixed
- Fixed `.styluaignore` file extension matching not working due to the default override glob
- Cleaned up descriptions of options when running `stylua --help`
- Fixed issue with `stylua.toml` requiring a complete configuration file with all options set
- Fixed issue with escapes unrelated to quotes inside of strings not being preserved
- Fixed incorrect formatting when trailing comments are present in function arguments and other locations.
In function arguments, it will remain expanded if there is a comment present. Similarly, comments are now preserved in punctuated sequencues.

## [0.2.1] - 2021-01-03
### Fixed
- Fixed `until` token in a repeat block not being correctly indented
- Fixed regression causing the first and last item of an expanded table to not be correctly indented

## [0.2.0] - 2020-12-31
### Changed
- Changed heuristics for expanding function arguments. StyLua will now check through the arguments and look out for expanded tables
or anonymous functions, and if found, will not expand the function call. However, if there are any other type of expression mixed between,
then the function call will remain expanded.
- Change internals of the formatter by reducing amount of cloning of AST nodes. Improves performance by 22%

## [0.1.0] - 2020-12-30
### Added
- StyLua will now take into account if a table was originally expanded onto multiple lines. If so, StyLua won't attempt to collapse it
- Added support for reading in from stdin for the CLI, use `stylua -` to make StyLua read from stdin, and a formatted output will be written to stdout
- Added `--check` command line flag. If enabled, then StyLua will check through the files and emit a diff for files with incorrect formatting, exiting with status code 1. StyLua will not modifiy files
- Renamed CLI argument `--pattern` to `--glob` (with short form `-g`). `--glob` can now accept multiple globs.
For example, using `stylua -g *.lua -g !*.spec.lua .` will format all Lua files apart from `.spec.lua` test files.
- Added support for parsing a `.styluaignore` file, which follows a similar structure to `.gitignore` files. Any patterns matched inside of this file will be ignored.

### Changed
- Changed when a table will expand onto new lines. It will now expand after 80 characters have been exceeded, and takes indent level into account

## [0.1.0-alpha.3] - 2020-12-26
### Changed
- Changed the default value of `indent_width` to 4
- Function calls with a single argument will no longer wrap the argument onto a new line. This is subject to change.

### Fixed
- Fixed a new line being added after the `until` token in a repeat block. The new line is now added at the end of the until expression.
- Fixed comments not being preserved within multiline tables
- Fixed trailing comma being added after comments in multiline tables
- Fixed escaping of double-quotes inside of strings being repeated
- Fixed long tables for types collapsing onto a single line for Luau formatting
- Fixed incorrect comment wrapping at the beginning of multiline tables
- Fixed start brace of multiline comments not having correct indentation
- Fixed comments having incorrect indentation when bound to the `end` token at the end of a block.

## [0.1.0-alpha.2] - 2020-12-22
### Added
- Single quote escapes are now removed from string literals if present when converting to double-quoted strings

### Changed
- If there is a single argument in a function call, and it is either a table or anonymous function, the relevant start/end tokens are no longer pushed onto new lines
- Comments are now left completely unformatted, apart from trimming trailing whitespace at the end of single-line comments

### Fixed
- Double quotes are now escaped when converting from single quote to double quote strings

## [0.1.0-alpha] - 2020-12-22
Initial alpha release<|MERGE_RESOLUTION|>--- conflicted
+++ resolved
@@ -11,13 +11,11 @@
 - Ignore comments will now be respected before fields inside tables ([#448](https://github.com/JohnnyMorganz/StyLua/issues/448))
 
 ### Changed
-<<<<<<< HEAD
+- We now attempt to first hang the equals token in an assignment before expanding the RHS expression ([#292](https://github.com/JohnnyMorganz/StyLua/issues/292))
+- Comments preceding an `elseif`/`else` token in an if statement will now be inlined with the token if the previous block contains contents. This should resolve issues where the comment was meant to be on the elseif condition. If the previous block is empty, the comment will be indented ([#254](https://github.com/JohnnyMorganz/StyLua/issues/254))
 - Static chained function calls (i.e., `foo.bar().baz()`) will now hang if necessary ([#368](https://github.com/JohnnyMorganz/StyLua/issues/368))
 - The first call in a chained function call will now inline with the prefix if the prefix begins with an uppercase letter or the prefix is smaller (in length) than the indent width
-=======
-- We now attempt to first hang the equals token in an assignment before expanding the RHS expression ([#292](https://github.com/JohnnyMorganz/StyLua/issues/292))
-- Comments preceding an `elseif`/`else` token in an if statement will now be inlined with the token if the previous block contains contents. This should resolve issues where the comment was meant to be on the elseif condition. If the previous block is empty, the comment will be indented ([#254](https://github.com/JohnnyMorganz/StyLua/issues/254))
->>>>>>> 30d5d834
+- A chained function call will not expand if the first call gets inlined
 
 ### Fixed
 - [**Luau**] Fixed spacing lost before a comment within a type generic ([#446](https://github.com/JohnnyMorganz/StyLua/issues/446))
