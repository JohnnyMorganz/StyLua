--- conflicted
+++ resolved
@@ -12,11 +12,8 @@
 
 ### Changed
 - Long prefix expressions which are hangable and go over the line limit (e.g. `("foooo" .. "barrrrrrr" .. "bazzzzzz"):format(...)`) will now hang multiline ([#139](https://github.com/JohnnyMorganz/StyLua/issues/139))
-<<<<<<< HEAD
+- Changed formatting for assignments. We will now try all tactics then determine the best one. Multiple assignments will now no longer attempt to hang a single expression first - we will hang the whole punctuated list. ([#157](https://github.com/JohnnyMorganz/StyLua/issues/157))
 - Function calls with single arguments are now possible to be expanded. This will allow the call to be expanded if the line goes over budget. ([[#156](https://github.com/JohnnyMorganz/StyLua/issues/156)])
-=======
-- Changed formatting for assignments. We will now try all tactics then determine the best one. Multiple assignments will now no longer attempt to hang a single expression first - we will hang the whole punctuated list. ([#157](https://github.com/JohnnyMorganz/StyLua/issues/157))
->>>>>>> a63d0c0a
 
 ### Fixed
 - Fixed 1 or 2 digit numerical escapes being incorrectly removed
