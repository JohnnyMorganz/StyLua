# Changelog
All notable changes to this project will be documented in this file.

The format is based on [Keep a Changelog](https://keepachangelog.com/en/1.0.0/),
and this project adheres to [Semantic Versioning](https://semver.org/spec/v2.0.0.html).

## [Unreleased]

### Fixed

- Fixed macOS aarch64 target in release workflow ([#528](https://github.com/JohnnyMorganz/StyLua/issues/528))
- Long union/interesection types inside of a parentheses will now cause the parentheses to expand multiline ([#531](https://github.com/JohnnyMorganz/StyLua/issues/531))
- Fixed leading comments lost from an expression when excessive parentheses are removed from it ([#530](https://github.com/JohnnyMorganz/StyLua/issues/530))
- Fixed comments present in a complex expression not forcing multiline hanging leading to a syntax error ([#524](https://github.com/JohnnyMorganz/StyLua/issues/524))
- Fixed unnecessary break on `else` in an if-expression when the expression contains a comment ([#520](https://github.com/JohnnyMorganz/StyLua/issues/520))
<<<<<<< HEAD
- Fixed hanging the prefix string in `("str"):call` unnecessarily when it provides no benefit ([#508](https://github.com/JohnnyMorganz/StyLua/issues/508))
=======
- Take into account the extra line created when hanging at equals token in an assignment. This should prevent unnecessary hanging ([#542](https://github.com/JohnnyMorganz/StyLua/issues/542)) 
>>>>>>> 673643f6

## [0.14.2] - 2022-07-27

### Fixed
- Fixed var expression with trailing comments on initial prefix being collapsed leading to malformed formatting ([#509](https://github.com/JohnnyMorganz/StyLua/issues/509))
- Fixed return with comment between return and expression being collapsed leading to malformed formatting ([#504](https://github.com/JohnnyMorganz/StyLua/issues/504))
- Fixed release assets for precommit by marking release artifacts as application/zip ([#496](https://github.com/JohnnyMorganz/StyLua/issues/496))

## [0.14.1] - 2022-07-21
### Changed
- Chained var expression formatting will now follow the exact same steps as chained function call formatting

### Fixed
- Fixed var expression with comments collapsing leading to malformed formatting ([#500](https://github.com/JohnnyMorganz/StyLua/issues/500))
- Fixed ignore behavior for `--stdin-filepath` ([#495](https://github.com/JohnnyMorganz/StyLua/issues/495))

## [0.14.0] - 2022-07-06
### Added
- `--output-format=json` now outputs all (error) messages in JSON format ([#453](https://github.com/JohnnyMorganz/StyLua/issues/453))
- Added WASM build support. Stylua is available on npm for consumption in Node.js or a browser (using a bundler) - https://www.npmjs.com/package/@johnnymorganz/stylua
- Ignore comments will now be respected before fields inside tables ([#448](https://github.com/JohnnyMorganz/StyLua/issues/448))
- Stylua library (`stylua_lib`) now exposes a `format_ast(ast, config, range, verification)` function to format a full-moon AST directly ([#482](https://github.com/JohnnyMorganz/StyLua/issues/482))
- Added `collapse_simple_statement` option. It can take the values `Never` (default), `FunctionOnly`, `ConditionalOnly` or `Always`. When enabled, "simple" functions or if statements (ones where they only return a value or have a simple statement such as a function call) will be collapsed onto a single line where possible.

### Changed
- We now attempt to first hang the equals token in an assignment before expanding the RHS expression, provided the expression is not "complex" ([#292](https://github.com/JohnnyMorganz/StyLua/issues/292), [#489](https://github.com/JohnnyMorganz/StyLua/issues/489))
- We now use the current indent level of comments preceding an `elseif`/`else` token to determine whether they should still be indented one level or inlined with the `elseif`/`else` token. ([#254](https://github.com/JohnnyMorganz/StyLua/issues/254))
- Static chained function calls (i.e., `foo.bar().baz()`) will now hang if necessary ([#368](https://github.com/JohnnyMorganz/StyLua/issues/368))
- The first call in a chained function call will now inline with the prefix if the prefix begins with an uppercase letter or the prefix is smaller (in length) than the indent width
- A chained function call will not expand if the first call gets inlined

### Fixed
- [**Luau**] Fixed spacing lost before a comment within a type generic ([#446](https://github.com/JohnnyMorganz/StyLua/issues/446))
- [**Luau**] Removed unnecessary expansion of a type generic with a single table as the parameter ([#442](https://github.com/JohnnyMorganz/StyLua/issues/442))
- Fixed incorrect extra indentation of an expanded parentheses passed as a function call argument ([#456](https://github.com/JohnnyMorganz/StyLua/issues/456))
- [**Luau**] Increased the shape size of the expression in a type assertion so that it will correctly hang if over width ([#466](https://github.com/JohnnyMorganz/StyLua/issues/466))
- Fixed binary expression in a table field containing a comment being collapsed leading to malformed formatted ([#471](https://github.com/JohnnyMorganz/StyLua/issues/471))
- Fixed end parentheses of a function call with a multiline comment internally being expanded onto a new line unnecessarily ([#473](https://github.com/JohnnyMorganz/StyLua/issues/473))
- Fixed severe performance regression with complex nested function calls ([#477](https://github.com/JohnnyMorganz/StyLua/issues/477))

## [0.13.1] - 2022-04-11
### Fixed
- Fixed leading trivia on semicolon lost when semicolon is removed ([#431](https://github.com/JohnnyMorganz/StyLua/issues/431))
- Fixed shape calculation of the RHS of a binary expression not correctly reset when hanging, causing it to expand unnecessarily ([#432](https://github.com/JohnnyMorganz/StyLua/issues/432))
- Fixed unstable formatting of tables at column width boundary ([#436](https://github.com/JohnnyMorganz/StyLua/issues/436))
- Fixed assignments no longer hanging at equals token if a comment is present, but the expression is not hangable at a binop. ([#439](https://github.com/JohnnyMorganz/StyLua/issues/439))
- Fixed unstable formatting around comments within type declarations ([#397](https://github.com/JohnnyMorganz/StyLua/issues/397), [#430](https://github.com/JohnnyMorganz/StyLua/issues/430))
- Fixed parentheses around type assertions in a binary expression being removed leading to incorrect semantics. ([#441](https://github.com/JohnnyMorganz/StyLua/issues/441))

## [0.13.0] - 2022-03-31
### Added
- Added support for alternative diff outputs. You can now use `--output-format=unified` or `--output-format=json` to output a unified diff or json mismatches list respectively. A unified diff can be fed into other tools such as `patch` or `delta`, whilst a JSON diff provides a more machine readable format useful for extensions. ([#230](https://github.com/JohnnyMorganz/StyLua/issues/230))

### Changed
- Migrate internal dependency for CLI arguments handling, with improved help messages.
- Type declarations consisting of unions/intersections where an inner type has a multiline comment will now force hanging
- Generic fors will no longer expand onto multiple lines if the expression looping over is a function call with a single table argument (e.g., `ipairs({ ... })`) ([#405](https://github.com/JohnnyMorganz/StyLua/issues/405))
- Excess parentheses around a type assertion will now be removed. ([#383](https://github.com/JohnnyMorganz/StyLua/issues/383), [[#425](https://github.com/JohnnyMorganz/StyLua/issues/425)])
- When hanging an assignment of an expression contained within parentheses, we do not add an extra indentation. The formatting is now consistent with expanded tables and function calls. ([#274](https://github.com/JohnnyMorganz/StyLua/issues/274))

### Fixed
- Fixed issue through static linking where Windows binary would not execute due to missing `VCRUNTIME140.dll`. ([#413](https://github.com/JohnnyMorganz/StyLua/issues/413))
- Fixed assignment with comment sometimes not hanging leading to malformed syntax. ([#416](https://github.com/JohnnyMorganz/StyLua/issues/416))
- Fixed block ignores not applied when multiple leading block ignore comments are present at once. ([#421](https://github.com/JohnnyMorganz/StyLua/issues/421))
- Fixed ordering of comments when semicolon after statement is removed. ([#423](https://github.com/JohnnyMorganz/StyLua/issues/423))

## [0.12.5] - 2022-03-08
### Fixed
- Fixed crashed due to unhandled generic type packs under the `luau` feature flag. ([#403](https://github.com/JohnnyMorganz/StyLua/issues/403))

## [0.12.4] - 2022-03-02
### Fixed
- Fixed long comments forcing unnecessary hanging of type declarations. ([#384](https://github.com/JohnnyMorganz/StyLua/issues/384))
- Fixed long intersection types not hanging. ([#382](https://github.com/JohnnyMorganz/StyLua/issues/382))
- Fixed comments being lost around a condition when unnecessary parentheses are removed. ([#389](https://github.com/JohnnyMorganz/StyLua/issues/389))
- Fixed multiline expression with comments inside parentheses being collapsed leading to a syntax error. ([#386](https://github.com/JohnnyMorganz/StyLua/issues/386))
- Fixed ignore comments not respected in child blocks of ignored statements. ([#387](https://github.com/JohnnyMorganz/StyLua/issues/387))
- Fixed values in type tables not hanging when over width. ([#394](https://github.com/JohnnyMorganz/StyLua/issues/394))
- Fixed type info generics not hanging when over width. ([#394](https://github.com/JohnnyMorganz/StyLua/issues/394))
- Fixed callback types with binop type parameters / return types not hanging leading to a syntax error when comments are present. ([#396](https://github.com/JohnnyMorganz/StyLua/issues/396))
- Fixed type declarations not hanging properly causing them to go over width. This includes hanging at the equals token and hanging union/intersection types.

## [0.12.3] - 2022-02-17
### Fixed
- Fixed call chains not hanging when comments were present in between calls, leading to a syntax error. ([#367](https://github.com/JohnnyMorganz/StyLua/issues/367))
- Fixed if-expression syntax getting unnecessarily expanded further due to trailing comments. ([#375](https://github.com/JohnnyMorganz/StyLua/issues/375))
- Fixed formatting of leading comments of a keyword in if-expression syntax. ([#374](https://github.com/JohnnyMorganz/StyLua/issues/374))
- Fixed formatting of long type declarations which go over the line width to hang if possible. ([#372](https://github.com/JohnnyMorganz/StyLua/issues/372))
- Fixed mistransformation of comments within a type union leading to a syntax error. ([#378](https://github.com/JohnnyMorganz/StyLua/issues/378))

## [0.12.2] - 2022-02-06
### Fixed
- Fixed crash due to unhandled singleton type formatting under the `luau` feature flag. ([#358](https://github.com/JohnnyMorganz/StyLua/issues/358))
- Includes types in shape calculation for causing a generic for to go multiline under the `luau` feature flag. ([#360](https://github.com/JohnnyMorganz/StyLua/issues/360))

## [0.12.1] - 2022-02-01
### Fixed
- Fixed misformatting of conditions in if-expression syntax leading to spurious whitespace under the `luau` feature flag. ([#349](https://github.com/JohnnyMorganz/StyLua/issues/349))
- Fixed incorrect shape calculation in if-expression syntax: if-expression will now go multiline when only slightly over column width (`luau` feature flag).
- Fixed incorrect handling of comments at the end of a callback type's arguments under the `luau` feature flag. ([#352](https://github.com/JohnnyMorganz/StyLua/issues/352))
- Fixed mistransformation of type declaration when the type info is a union which must be multiline due to comments under the `luau` feature flag. ([#351](https://github.com/JohnnyMorganz/StyLua/issues/351))
- Fixed leading comments on a `|` symbol in a type info being lost when hanging the type under the `luau` feature flag.
- Fixed trailing comments of a function call being lost as parentheses are removed around a single argument when `call_parentheses` is set to not `Always`. ([#356](https://github.com/JohnnyMorganz/StyLua/issues/356))

## [0.12.0] - 2022-01-31
### Added
- Added option `call_parentheses`:
Specify whether to apply parentheses on function calls with single string or table arg. Possible options: `Always` (default), `NoSingleString`, `NoSingleTable`, `None`. ([#329](https://github.com/JohnnyMorganz/StyLua/issues/329))
- Added proper multiline hanging of generic for syntax. ([#322](https://github.com/JohnnyMorganz/StyLua/issues/322))
- Added proper formatting for if-expression syntax under the `luau` feature flag. ([#289](https://github.com/JohnnyMorganz/StyLua/issues/289))
- Updated parser to add support for generic/variadic type packs, singleton types and default types under the `luau` feature flag.

### Fixed
- Fixed generic variadics not being handled under the `luau` feature flag. ([#333](https://github.com/JohnnyMorganz/StyLua/issues/333))
- Fixed issue with comments within an assignment not being correctly handled, leading to a syntax error. ([#340](https://github.com/JohnnyMorganz/StyLua/issues/340))
- Fixed parentheses around an IfExpression being removed, leading to incorrect semantics, under the `luau` feature flag. ([#345](https://github.com/JohnnyMorganz/StyLua/issues/345))

### Deprecated
- Option `no_call_parentheses` has been deprecated. Use `call_parentheses = "None"` instead.

## [0.11.3] - 2022-01-01
### Fixed
- Fixed comments preceding a comma within a function call or parameter list for a function definition being mistransformed leading to a syntax error. ([#307](https://github.com/JohnnyMorganz/StyLua/issues/307))
- Fixed IfExpression having abnormal leading whitespace under the `luau` feature flag. ([#315](https://github.com/JohnnyMorganz/StyLua/issues/315))
- Fixed incorrect handling of comments in unusual places within a table causing mistransformations leading to syntax errors. ([#318](https://github.com/JohnnyMorganz/StyLua/issues/318))

## [0.11.2] - 2021-11-15
### Fixed
- Fixed spaces around brackets string (`[[string]]`) used as an index or table key (i.e. `[ [[string]] ]`) being removed, leading to a syntax error. ([#293](https://github.com/JohnnyMorganz/StyLua/issues/293))
- Fixed incorrect shape calculation leading to arguments incorrectly expanding when under column width. ([#298](https://github.com/JohnnyMorganz/StyLua/issues/298))
- Fixed incorrect shape calculation for singleline table at the column width boundary. ([#296](https://github.com/JohnnyMorganz/StyLua/issues/296))
- Fixed IfExpression syntax containing extra/abnormal trailing whitespace when currently formatting as-is under the `luau` feature flag. ([#297](https://github.com/JohnnyMorganz/StyLua/issues/297))
- Fixed newlines before arguments in a function call which is later formatted on a single line being preserved, leading to inconsistent formatting. ([#290](https://github.com/JohnnyMorganz/StyLua/issues/290))
- Fixed odd formatting when returning multiple tables or functions only. ([#302](https://github.com/JohnnyMorganz/StyLua/issues/302))
- Fixed comments within an index expression (`foo[index]`) incorrectly handled leading to malformed formatting. ([#304](https://github.com/JohnnyMorganz/StyLua/issues/304))

## [0.11.1] - 2021-11-08
### Changed
- Updated internal parser to fix parsing issues and update `luau` parsing. ([#229](https://github.com/JohnnyMorganz/StyLua/issues/229), [#231](https://github.com/JohnnyMorganz/StyLua/issues/231))
- Default glob now matches `**/*.luau` (as well as `**/*.lua`) when the `luau` flag is enabled. ([#291](https://github.com/JohnnyMorganz/StyLua/issues/291))

### Fixed
- Fixed indentation of type callback specifier parameters when parameters have leading comment trivia. ([#278](https://github.com/JohnnyMorganz/StyLua/issues/278))
- Fixed trailing comma not being taken into account when determining the width of a field in a multiline table. ([#282](https://github.com/JohnnyMorganz/StyLua/issues/282))
- Fixed `--num-threads 1` causing a deadlock. ([#281](https://github.com/JohnnyMorganz/StyLua/issues/281))
- Fixed whitespace around parts of a binary expression causing it to over-hang in first pass, leading to unstable formatting. ([#287](https://github.com/JohnnyMorganz/StyLua/issues/287))

## [0.11.0] - 2021-09-16
### Changed
- In Luau type tables, a newline after the opening brace will now force the type table multiline. This is the same procedure as standard tables. ([#226](https://github.com/JohnnyMorganz/StyLua/issues/226))
- In Luau, type specifiers for function parameters will now force the parameters to be formatted multiline if a specifier is multiline (and there is more than one parameter).
- Improved error messages to make them easier to understand.

### Fixed
- Fixed range formatting no longer working when setting the range to statements inside nested blocks. ([#239](https://github.com/JohnnyMorganz/StyLua/issues/239))
- Fixed ignore file present in cwd not taken into account if cwd not included in file paths to format. ([#249](https://github.com/JohnnyMorganz/StyLua/issues/249))
- Fixed config locations (`$XDG_CONFIG_HOME` and `$HOME/.config`) not being looked into correctly on macOS when `--search-parent-directories` is used. ([#260](https://github.com/JohnnyMorganz/StyLua/issues/260))
- Fixed incorrect indentation of multiline type specifiers for function parameters under the `luau` feature flag. ([#256](https://github.com/JohnnyMorganz/StyLua/issues/256))
- Fixed unstable formatting caused by a singleline table which just reaches the column width. ([#261](https://github.com/JohnnyMorganz/StyLua/issues/261))
- Fixed misformatting of a binop expression as precedence of the RHS expression was not taken into account. ([#257](https://github.com/JohnnyMorganz/StyLua/issues/257), [#261](https://github.com/JohnnyMorganz/StyLua/issues/261))

## [0.10.1] - 2021-08-08
### Fixed
- Fixed an incorrect trailing comma being added to function args as part of a multiline expression list leading to a syntax error. ([#227](https://github.com/JohnnyMorganz/StyLua/issues/227))
- Fixed the first expression in a multiple assignment prematurely hanging even if its below the column width. ([#233](https://github.com/JohnnyMorganz/StyLua/issues/233))
- Updated internal parser to fix parsing issues for Luau code under the `luau` feature flag.

## [0.10.0] - 2021-07-11
### Added
- Added flag `--verify` which, when enabled, attempts to verify the generated output AST with the input AST to detect any changes to code correctness. Useful for adopting StyLua into a large codebase, at the cost of slower processing. ([#199](https://github.com/JohnnyMorganz/StyLua/issues/199))
- Added optional command line options `--column-width`, `--indent-type`, `--indent-width`, `--line-endings` and `--quote-style`, which, when provided, will override any configuration setting inferred from the default or a `stylua.toml`. ([#213](https://github.com/JohnnyMorganz/StyLua/issues/213))
- Added multithreaded support for formatting file in the CLI. Now each file will be formatted in its own thread. The number of threads used defaults to the number of cores on your computer, but can be set using `--num-threads`
- Added support for disabling formatting over specific ranges. Use `-- stylua: ignore start` to disable formatting and `-- stylua: ignore end` to re-enable it. The comment must be preceding a statement and disabling formatting cannot cross block scope boundaries. ([#198](https://github.com/JohnnyMorganz/StyLua/issues/198))

### Changed
- Luau type tables (`luau` feature flag) now use the same formatting strategy as normal expression tables, so that their formatting is more aligned.
- Luau typings now have improved checking against the current shape width to determine how to format if over column width.
- Luau callback types will now format multiline if they become over width under the `luau` feature flag.
- Improved the formatting of return expressions, they are now more in line with assignment expressions. ([#194](https://github.com/JohnnyMorganz/StyLua/issues/194))
- Changed buffering of error messages in the CLI. Originally, they would be buffered till the end, but now they are output immediately when seen.
- Allowed the use of `--check` when taking input from stdin.
- An error when parsing provided globs will cause the program to immediately exit rather than continuing with the incorrect glob.
- Only diff errors will exit with a status code of `1`. Other errors (e.g. parse errors or internal errors) will now exit with status code of `2`.

### Fixed
- Fixed comments inside Luau type tables leading to malformed formatting under the `luau` feature flag. ([#219](https://github.com/JohnnyMorganz/StyLua/issues/219))
- Fixed multiple assignment where an expression was originally hung due to comments being collapsed leading to malformed formatting. ([#222](https://github.com/JohnnyMorganz/StyLua/issues/222))
- Fixed an issue where a function call with a single table argument being hugged with the parentheses which contain comments leading to a syntax error. ([#224](https://github.com/JohnnyMorganz/StyLua/issues/224))

## [0.9.3] - 2021-06-26
### Added
- Added `--verbose` to print debug information, including finding config files and time taken to format files.

### Fixed
- Fixed severe performance regression due to a change in table formatting leading to exponential blowup for nested tables. ([#205](https://github.com/JohnnyMorganz/StyLua/issues/205))
- Fixed long binop chains with a comment deep inside not being hung, leading to a syntax error. ([#210](https://github.com/JohnnyMorganz/StyLua/issues/210))

## [0.9.2] - 2021-06-20
### Changed
- Bumped full-moon to `0.12.1` to fix parsing bugs

### Fixed
- Fixed parentheses around type assertions being classed as unnecessary and removed under the `luau` feature flag.
- Fixed mistransformation of function type where arguments have comments under the `luau` feature flag. ([#201](https://github.com/JohnnyMorganz/StyLua/issues/201))
- Fixed comments in an assignment in between the equals token and the expression leading to a mistransformation. ([#200](https://github.com/JohnnyMorganz/StyLua/issues/200))

## [0.9.1] - 2021-06-17
### Added
- Added `--stdin-filepath` option to specify location of file being taken in from stdin. This is optional and is only used to determine where to find the configuration file. If not provided, we default to searching from current working directory. ([#192](https://github.com/JohnnyMorganz/StyLua/issues/192))

### Fixed
- Fixed empty functions with comments being incorrectly collapsed leading to syntax error. ([#195](https://github.com/JohnnyMorganz/StyLua/issues/195))

## [0.9.0] - 2021-06-15
### Added
- CLI will now look for `stylua.toml` and its hidden counterpart, `.stylua.toml`. ([#145](https://github.com/JohnnyMorganz/StyLua/issues/145))
- Added CLI flag `--search-parent-directories`. If enabled, we will look in parent directories for a configuration file, or look in `$XDG_CONFIG_HOME` or `$XDG_CONFIG_HOME/stylua`. ([#127](https://github.com/JohnnyMorganz/StyLua/issues/127), [#146](https://github.com/JohnnyMorganz/StyLua/issues/146))
- Updated full-moon: Added support for typed variadics, named function type args, and generic functions under the Luau feature flag
- Will now hang on equality operators within binary expressions, if over width.
- If a file path is explicitly provided to the CLI which doesn't end with `.lua` ending, the `*.lua` glob check is skipped. ([#170](https://github.com/JohnnyMorganz/StyLua/issues/170))
- Long type unions will now hang under the `luau` feature flag. ([#165](https://github.com/JohnnyMorganz/StyLua/issues/165))
- Added option `no_call_parentheses`. Enabling this config will remove parentheses around function calls taking a single string/table as an argument. This config was added for adoption purposes. ([#133](https://github.com/JohnnyMorganz/StyLua/issues/133))

### Changed
- Long prefix expressions which are hangable and go over the line limit (e.g. `("foooo" .. "barrrrrrr" .. "bazzzzzz"):format(...)`) will now hang multiline ([#139](https://github.com/JohnnyMorganz/StyLua/issues/139))
- Changed formatting for assignments. We will now try all tactics then determine the best one. Multiple assignments will now no longer attempt to hang a single expression first - we will hang the whole punctuated list. ([#157](https://github.com/JohnnyMorganz/StyLua/issues/157))
- Function calls with single arguments are now possible to be expanded. This will allow the call to be expanded if the line goes over budget. ([#156](https://github.com/JohnnyMorganz/StyLua/issues/156))
- StyLua will now firstly prefer hanging long arguments to function calls to try and fit under the width, before expanding them multiline. ([#159](https://github.com/JohnnyMorganz/StyLua/issues/159))
- When hanging a binary expression, previously, we would always hang the "root" node of AST BinExp tree. Now we will check to see if is necessary (we are over width) before hanging ([#163](https://github.com/JohnnyMorganz/StyLua/issues/163))
- StyLua will hug together table braces with function call parentheses when formatting a function call taking a single table as an argument. ([#182](https://github.com/JohnnyMorganz/StyLua/issues/182))
- Function calls with more than one argument, where an argument is "complex", will now expand multiline. "complex" is an argument spanning multiple lines, but excludes a table or anonymous function, as we handle them explicitly. ([#183](https://github.com/JohnnyMorganz/StyLua/issues/183))
- StyLua will always hang at the equals token for a multi-variable assignment. ([#185](https://github.com/JohnnyMorganz/StyLua/issues/185))
- Tables with multiline fields (such as an anonymous function expression) should always expand if previously on single line. ([#187](https://github.com/JohnnyMorganz/StyLua/issues/187))
- Function definitions (both normal and anonymous) with an empty body will now be kept on a single line. This is common for noop functions `local function noop() end`. ([#188](https://github.com/JohnnyMorganz/StyLua/issues/188))

### Fixed
- Fixed 1 or 2 digit numerical escapes being incorrectly removed
- Fixed whitespace being lost before a multiline comment. We will now preserve a single space (e.g. `local test  --[[foo]] = true` -> `local test --[[foo]] = true`) ([#136](https://github.com/JohnnyMorganz/StyLua/issues/136))
- Fixed the double formatting of a hanging call chain when it was being assigned to a variable causing it to be incorrectly formatted ([#151](https://github.com/JohnnyMorganz/StyLua/issues/151))
- Fixed leading comments to a binop in a hanging expression being lost ([#154](https://github.com/JohnnyMorganz/StyLua/issues/154#issuecomment-841703038))
- Fixed mistransformation of comments leading the RHS of a hanging binop. They are now moved to before the binop ([#154](https://github.com/JohnnyMorganz/StyLua/issues/154))
- Fixed comments trailing unnecessary parentheses around expressions that were later removed not being preserved ([#176](https://github.com/JohnnyMorganz/StyLua/issues/176))
- Fixed a double unary minus (`- -foo`/`-(-foo)`) being formatted as `--foo` leading to a comment syntax error. Parentheses are now enforced: `-(-foo)` ([#171](https://github.com/JohnnyMorganz/StyLua/issues/171))
- Fixed semicolon being removed leading to `function call x new statement` ambiguity when next statement is an assignment with the first variable being a parentheses var expression ([#173](https://github.com/JohnnyMorganz/StyLua/issues/173))
- Fixed mistransformation of comments in `if condition then` or `while condition do` lines - improved assurance that they will hang multiline ([#164](https://github.com/JohnnyMorganz/StyLua/issues/164))
- Fixed indentation of comments leading a `then` or `do` token when `if ... then` or `while ... do` are multiline.
- Fixed mistransformation of comments in a generic declaration under the `luau` feature flag ([#166](https://github.com/JohnnyMorganz/StyLua/issues/166))
- Fixed trailing comma being added after comments in multiline type table under the `luau` feature flag ([#166](https://github.com/JohnnyMorganz/StyLua/issues/166))

## [0.8.1] - 2021-04-30
### Fixed
- Fixed bug where a hanging expression inside of parentheses would lead to function arguments being incorrectly formatted with a trailing comma - leading to a syntax error

## [0.8.0] - 2021-04-30
### Added
- Parentheses around conditions are now removed, as they are not required in Lua. `if (foo and (not bar or baz)) then ... end` turns to `if foo and (not bar or baz) then ... end`
- Long multi-variable assignments which surpass the column width, even when hanging on the equals token, will now hang on multiple lines.

### Changed
- Changed the heursitics for when parentheses are removed around expressions. Parentheses will now never be removed around a function call prefix (e.g. `("hello"):len()`)
- Changed formatting for comma-separated lists. Previously, we would buffer the comments to the end of the list, but now we keep the comments next to where they original were.
- Improved contextual formatting informattion when formatting deep in the AST. We can now better determine how much space is left on the current line, before we need to change formatting
- Improved formatting of function declarations. It will now properly take into account the amount of space left on the column width.
- Improve formatting for assignments with expressions such as function calls. The whole assignment is now taken into account, so we can better determine whether to split the expression.

### Fixed
- Fixed trailing whitespace remaining on the last item of a multiline table (which was expanded from a singleline one)

## [0.7.1] - 2021-04-19
### Fixed
- Fixed parentheses around a table being incorrectly removed leading to a syntax error, such as in `({}):foo()`

## [0.7.0] - 2021-04-13
### Added
- Added hanging for chained function calls. See [#109](https://github.com/JohnnyMorganz/StyLua/issues/109)
- Long function definitions (normally with parameters containing types and a return type) will now be split across multiple lines if they surpass the column limit

### Changed
- Further improvements to the way binary expressions are hung on new lines

### Fixed
- Fixed trailing comments at the end of multiline tables being lost
- Fixed panic "stmt trailing comments not implemented" occuring due to incomplete function
- Fixed trailing comments after semicolons at the end of last statements being lost when formatting
- Fixed function parameters collapsing when there is a comments at the end of function parameters, where the last parameter has a type specifier
- Fixed comments at the end of tables being indented one extra level
- Fixed trailing comments within if-elseif-else blocks not being correctly indented.
- Fixed `do` in a `while ... do` statement not correctly indented when the condition spans multiple lines
- Fixed multiline parameters for a function definition inside of an indent block (e.g. a table) not being correctly indented

## [0.6.0] - 2021-03-27
### Added
- Added support for creating new `Config` structs when using StyLua as a library
- Added configuration for quote style. There are four quote style options - `AutoPreferDouble`, `AutoPreferSingle`, `ForceDouble` and `ForceSingle`.
For the auto styles, we will prefer the quote type specified, but fall back to the opposite if it means there are fewer escapes. For the
force styles, we will always use the quote type specified.
- StyLua will now error when unknown fields are found in the configuration `stylua.toml` file
- Long lines of assignments, where the expressions aren't hangable, will now be put onto a newline, where a newline is created after the equal sign, and the expressions indented.
- Added initial support for **Lua 5.2** syntax. StyLua can now format code containing `goto`s and labels. See [#87](https://github.com/JohnnyMorganz/StyLua/issues/87) to track further support for Lua 5.2 syntax.

### Changed
- Function call heuristic have been further improve to decide when to expand the function call arguments onto multiple lines.
- StyLua now allows some arguments after a multiline table before forcing expansion. This makes sense for something like `setmetatable({ ... }, class)`, where
`{ ... }` is a multiline table, but we don't want to expand onto multiple lines. StyLua will not allow a mixture of multiline tables and small identifiers in between
(e.g. `call({ ... }, foo, { ... })`), in order to improve readability.
- Empty newlines at the start and end of a block will now be removed as they are unnecessary
- Changed the default quote style from `ForceDouble` to `AutoPreferDouble`. We will now default to swapping quote type if it will reduce the number of escapes.

### Fixed
- Fixed tables with internal comments (and no fields) incorrectly collapsing to a single line
- Fixed parentheses being incorrectly removed around a BinOp where first value was a UnOp
- Fixed indentation of leading comments bound to the end brace of a multiline table
- Fixed LastStmt (return/break etc.) still being formatted when it wasn't defined inside the range
- Fixed hanging expressions which are inside function calls being indented unnecessarily by one extra level
- Fixed parentheses being incorrectly removed around a function definition, which may be called like `(function() ... end)()`
- Fixed some string escapes being incorrectly deemed as unnecessary
- Fixed trailing comments after semicolons at the end of statements being lost when formatting
- Fixed formatting issues in relation to newline and whitespace when using range formatting.
- Fixed empty tables taking 2 formatting passes to format properly

## [0.5.0] - 2021-02-24
### Added
- Added support for removing excess parentheses around expressions.
e.g. `print((x))` will be formatted to `print(x)`, as the parentheses are unnecessary. We also consider cases
where parentheses should not be removed, e.g. `print((x()))` - removing the parentheses changes the meaning of the code.
- Added formatting of BinOp expressions within function calls. If there is a long expression as a function argument and it contains binops, it will now span multiple lines
- Added a `column_width` setting, which is used to guide when StyLua should wrap lines. It defaults to `120`.
- Added support for formatting ranges. You can now specificy ranges using ``--range-start <num>`` and ``--range-end <num>`` (both optional, and both inclusive).
If a range is provided, only statements within the range will be formatted. Currently only supports ranges containing whole statements, and is not more granular.
- Added support for ignore comments. If the line before a statement begins with the comment `-- stylua: ignore`, then the statement will be ignored during formatting.
This currently only supports ignoring statement-level nodes

### Changed
- Improved CLI `--check` output. We now use a more detailed output which should help in determining diffs
- Improved calculations in places to determine when to wrap lines

### Fixed
- Fixed an expression ending with an UnOp (e.g. `#foo`) and a trailing comment forcing an unnecessary hanging expression
- Fixed loss of comments trailing punctuation within function parameters
- Comments within function parameters now force the parameter to go mutliline, fixing syntax errors created from previous formatting
- Fixed incorrect indentation of body of expressions spanning multiple lines (e.g. anonymous functions/tables) when the expression is part of a hanging binop
- Fixed incorrect formatting of multiple long comma-separated assignment/returns causing the comma to be placed onto a new line

## [0.4.1] - 2021-02-05
### Fixed
- Fixed function calls being incorrectly expanded due to a comment within the arguments.
We will now only check for leading/trailing comments for argument expressions to see if we need to keep it expanded or not.

## [0.4.0] - 2021-02-05
### Added
- Added formatting for number literals which begin with a decimal. For consistency, a "0" will be prepended (i.e. `.5` turns to `0.5`)
- Long expressions in a return statement will now hang onto multiple lines if necessary
- StyLua will now handle expressions in parentheses if they are long, by breaking them down further.
- Added support for ambiguous syntax. StyLua will now keep the semicolon and format as required

### Fixed
- Fixed "then" and "do" tokens not being correctly indented when if-then and while-do statements are pushed onto multiple lines
- Fixed incorrect newline formatting when a return type is present for an anonymous function in Luau
- Fixed multiline expressions where the binop has a trailing comment being incorrectly formatted, breaking code
- Fixed a trailing comment at the end of a whole binop expression unnecessarily forcing a hanging expression

## [0.3.0] - 2021-01-15
### Added
- StyLua will now test escapes of characters other than quotes in strings to see if they are unnecessary and remove them if so
- Adds wrapping for large expressions to push them onto multiple lines. Statements with line of longer than 120 characters will trigger expression wrapping where possible.
The expression will be split at its Binary Operators, excluding relational operators.

### Fixed
- Fixed `.styluaignore` file extension matching not working due to the default override glob
- Cleaned up descriptions of options when running `stylua --help`
- Fixed issue with `stylua.toml` requiring a complete configuration file with all options set
- Fixed issue with escapes unrelated to quotes inside of strings not being preserved
- Fixed incorrect formatting when trailing comments are present in function arguments and other locations.
In function arguments, it will remain expanded if there is a comment present. Similarly, comments are now preserved in punctuated sequencues.

## [0.2.1] - 2021-01-03
### Fixed
- Fixed `until` token in a repeat block not being correctly indented
- Fixed regression causing the first and last item of an expanded table to not be correctly indented

## [0.2.0] - 2020-12-31
### Changed
- Changed heuristics for expanding function arguments. StyLua will now check through the arguments and look out for expanded tables
or anonymous functions, and if found, will not expand the function call. However, if there are any other type of expression mixed between,
then the function call will remain expanded.
- Change internals of the formatter by reducing amount of cloning of AST nodes. Improves performance by 22%

## [0.1.0] - 2020-12-30
### Added
- StyLua will now take into account if a table was originally expanded onto multiple lines. If so, StyLua won't attempt to collapse it
- Added support for reading in from stdin for the CLI, use `stylua -` to make StyLua read from stdin, and a formatted output will be written to stdout
- Added `--check` command line flag. If enabled, then StyLua will check through the files and emit a diff for files with incorrect formatting, exiting with status code 1. StyLua will not modifiy files
- Renamed CLI argument `--pattern` to `--glob` (with short form `-g`). `--glob` can now accept multiple globs.
For example, using `stylua -g *.lua -g !*.spec.lua .` will format all Lua files apart from `.spec.lua` test files.
- Added support for parsing a `.styluaignore` file, which follows a similar structure to `.gitignore` files. Any patterns matched inside of this file will be ignored.

### Changed
- Changed when a table will expand onto new lines. It will now expand after 80 characters have been exceeded, and takes indent level into account

## [0.1.0-alpha.3] - 2020-12-26
### Changed
- Changed the default value of `indent_width` to 4
- Function calls with a single argument will no longer wrap the argument onto a new line. This is subject to change.

### Fixed
- Fixed a new line being added after the `until` token in a repeat block. The new line is now added at the end of the until expression.
- Fixed comments not being preserved within multiline tables
- Fixed trailing comma being added after comments in multiline tables
- Fixed escaping of double-quotes inside of strings being repeated
- Fixed long tables for types collapsing onto a single line for Luau formatting
- Fixed incorrect comment wrapping at the beginning of multiline tables
- Fixed start brace of multiline comments not having correct indentation
- Fixed comments having incorrect indentation when bound to the `end` token at the end of a block.

## [0.1.0-alpha.2] - 2020-12-22
### Added
- Single quote escapes are now removed from string literals if present when converting to double-quoted strings

### Changed
- If there is a single argument in a function call, and it is either a table or anonymous function, the relevant start/end tokens are no longer pushed onto new lines
- Comments are now left completely unformatted, apart from trimming trailing whitespace at the end of single-line comments

### Fixed
- Double quotes are now escaped when converting from single quote to double quote strings

## [0.1.0-alpha] - 2020-12-22
Initial alpha release

[unreleased]: https://github.com/JohnnyMorganz/StyLua/compare/v0.14.2...HEAD
[0.14.2]: https://github.com/JohnnyMorganz/StyLua/releases/tag/v0.14.2
[0.14.1]: https://github.com/JohnnyMorganz/StyLua/releases/tag/v0.14.1
[0.14.0]: https://github.com/JohnnyMorganz/StyLua/releases/tag/v0.14.0
[0.13.1]: https://github.com/JohnnyMorganz/StyLua/releases/tag/v0.13.1
[0.13.0]: https://github.com/JohnnyMorganz/StyLua/releases/tag/v0.13.0
[0.12.5]: https://github.com/JohnnyMorganz/StyLua/releases/tag/v0.12.5
[0.12.4]: https://github.com/JohnnyMorganz/StyLua/releases/tag/v0.12.4
[0.12.3]: https://github.com/JohnnyMorganz/StyLua/releases/tag/v0.12.3
[0.12.2]: https://github.com/JohnnyMorganz/StyLua/releases/tag/v0.12.2
[0.12.1]: https://github.com/JohnnyMorganz/StyLua/releases/tag/v0.12.1
[0.12.0]: https://github.com/JohnnyMorganz/StyLua/releases/tag/v0.12.0
[0.11.3]: https://github.com/JohnnyMorganz/StyLua/releases/tag/v0.11.3
[0.11.2]: https://github.com/JohnnyMorganz/StyLua/releases/tag/v0.11.2
[0.11.1]: https://github.com/JohnnyMorganz/StyLua/releases/tag/v0.11.1
[0.11.0]: https://github.com/JohnnyMorganz/StyLua/releases/tag/v0.11.0
[0.10.1]: https://github.com/JohnnyMorganz/StyLua/releases/tag/v0.10.1
[0.10.0]: https://github.com/JohnnyMorganz/StyLua/releases/tag/v0.10.0
[0.9.3]: https://github.com/JohnnyMorganz/StyLua/releases/tag/v0.9.3
[0.9.2]: https://github.com/JohnnyMorganz/StyLua/releases/tag/v0.9.2
[0.9.1]: https://github.com/JohnnyMorganz/StyLua/releases/tag/v0.9.1
[0.9.0]: https://github.com/JohnnyMorganz/StyLua/releases/tag/v0.9.0
[0.8.1]: https://github.com/JohnnyMorganz/StyLua/releases/tag/v0.8.1
[0.8.0]: https://github.com/JohnnyMorganz/StyLua/releases/tag/v0.8.0
[0.7.1]: https://github.com/JohnnyMorganz/StyLua/releases/tag/v0.7.1
[0.7.0]: https://github.com/JohnnyMorganz/StyLua/releases/tag/v0.7.0
[0.6.0]: https://github.com/JohnnyMorganz/StyLua/releases/tag/v0.6.0
[0.5.0]: https://github.com/JohnnyMorganz/StyLua/releases/tag/v0.5.0
[0.4.1]: https://github.com/JohnnyMorganz/StyLua/releases/tag/v0.4.1
[0.4.0]: https://github.com/JohnnyMorganz/StyLua/releases/tag/v0.4.0
[0.3.0]: https://github.com/JohnnyMorganz/StyLua/releases/tag/v0.3.0
[0.2.1]: https://github.com/JohnnyMorganz/StyLua/releases/tag/v0.2.1
[0.2.0]: https://github.com/JohnnyMorganz/StyLua/releases/tag/v0.2.0
[0.1.0]: https://github.com/JohnnyMorganz/StyLua/releases/tag/v0.1.0
[0.1.0-alpha.3]: https://github.com/JohnnyMorganz/StyLua/releases/tag/v0.1.0-alpha.3
[0.1.0-alpha.2]: https://github.com/JohnnyMorganz/StyLua/releases/tag/v0.1.0-alpha.2
[0.1.0-alpha]: https://github.com/JohnnyMorganz/StyLua/releases/tag/v0.1.0-alpha<|MERGE_RESOLUTION|>--- conflicted
+++ resolved
@@ -13,11 +13,8 @@
 - Fixed leading comments lost from an expression when excessive parentheses are removed from it ([#530](https://github.com/JohnnyMorganz/StyLua/issues/530))
 - Fixed comments present in a complex expression not forcing multiline hanging leading to a syntax error ([#524](https://github.com/JohnnyMorganz/StyLua/issues/524))
 - Fixed unnecessary break on `else` in an if-expression when the expression contains a comment ([#520](https://github.com/JohnnyMorganz/StyLua/issues/520))
-<<<<<<< HEAD
+- Take into account the extra line created when hanging at equals token in an assignment. This should prevent unnecessary hanging ([#542](https://github.com/JohnnyMorganz/StyLua/issues/542)) 
 - Fixed hanging the prefix string in `("str"):call` unnecessarily when it provides no benefit ([#508](https://github.com/JohnnyMorganz/StyLua/issues/508))
-=======
-- Take into account the extra line created when hanging at equals token in an assignment. This should prevent unnecessary hanging ([#542](https://github.com/JohnnyMorganz/StyLua/issues/542)) 
->>>>>>> 673643f6
 
 ## [0.14.2] - 2022-07-27
 
