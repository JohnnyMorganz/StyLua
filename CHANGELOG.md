--- conflicted
+++ resolved
@@ -7,11 +7,8 @@
 ## [Unreleased]
 - Fixed spaces around brackets string (`[[string]]`) used as an index or table key (i.e. `[ [[string]] ]`) being removed, leading to a syntax error. ([#293](https://github.com/JohnnyMorganz/StyLua/issues/293))
 - Fixed incorrect shape calculation leading to arguments incorrectly expanding when under column width. ([#298](https://github.com/JohnnyMorganz/StyLua/issues/298))
-<<<<<<< HEAD
+- Fixed incorrect shape calculation for singleline table at the column width boundary. ([#296](https://github.com/JohnnyMorganz/StyLua/issues/296))
 - Fixed IfExpression syntax containing extra/abnormal trailing whitespace when currently formatting as-is under the `luau` feature flag. ([#297](https://github.com/JohnnyMorganz/StyLua/issues/297))
-=======
-- Fixed incorrect shape calculation for singleline table at the column width boundary. ([#296](https://github.com/JohnnyMorganz/StyLua/issues/296))
->>>>>>> 1ca00a32
 
 ## [0.11.1] - 2021-11-08
 ### Changed
