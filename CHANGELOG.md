--- conflicted
+++ resolved
@@ -6,12 +6,9 @@
 
 ## [Unreleased]
 ### Added
-<<<<<<< HEAD
+- Added option `call_parentheses`:
+Specify whether to apply parentheses on function calls with single string or table arg. Possible options: `Always` (default), `NoSingleString`, `NoSingleTable`, `None`. ([#329](https://github.com/JohnnyMorganz/StyLua/issues/329))
 - Added proper multiline hanging of generic for syntax. ([#322](https://github.com/JohnnyMorganz/StyLua/issues/322))
-=======
-- Added option `call_parentheses`
-Specify whether to apply parentheses on function calls with single string or table arg. Possible options:`Always`, `NoSingleString`, `NoSingleTable`, `None`.
->>>>>>> 6272fdfd
 
 ### Fixed
 - Fixed generic variadics not being handled under the `luau` feature flag. ([#333](https://github.com/JohnnyMorganz/StyLua/issues/333))
