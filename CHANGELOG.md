--- conflicted
+++ resolved
@@ -5,16 +5,14 @@
 and this project adheres to [Semantic Versioning](https://semver.org/spec/v2.0.0.html).
 
 ## [Unreleased]
-<<<<<<< HEAD
+### Added
+- Added support for creating new `Config` structs when using StyLua as a library
+
 ### Changed
 - Function call heuristic have been further improve to decide when to expand the function call arguments onto multiple lines.
 - StyLua now allows some arguments after a multiline table before forcing expansion. This makes sense for something like `setmetatable({ ... }, class)`, where
 `{ ... }` is a multiline table, but we don't want to expand onto multiple lines. StyLua will not allow a mixture of multiline tables and small identifiers in between
 (e.g. `call({ ... }, foo, { ... })`), in order to improve readability.
-=======
-### Added
-- Added support for creating new `Config` structs when using StyLua as a library
->>>>>>> 59915a99
 
 ### Fixed
 - Fixed tables with internal comments (and no fields) incorrectly collapsing to a single line
