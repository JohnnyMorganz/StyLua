# Changelog
All notable changes to this project will be documented in this file.

The format is based on [Keep a Changelog](https://keepachangelog.com/en/1.0.0/),
and this project adheres to [Semantic Versioning](https://semver.org/spec/v2.0.0.html).

## [Unreleased]
### Added
- Added support for alternative diff outputs. You can now use `--output-format=unified` or `--output-format=json` to output a unified diff or json mismatches list respectively. A unified diff can be fed into other tools such as `patch` or `delta`, whilst a JSON diff provides a more machine readable format useful for extensions. ([#230](https://github.com/JohnnyMorganz/StyLua/issues/230))

### Changed
- Migrate internal dependency for CLI arguments handling, with improved help messages.
- Type declarations consisting of unions/intersections where an inner type has a multiline comment will now force hanging
- Generic fors will no longer expand onto multiple lines if the expression looping over is a function call with a single table argument (e.g., `ipairs({ ... })`) ([#405](https://github.com/JohnnyMorganz/StyLua/issues/405))
<<<<<<< HEAD
- Excess parentheses around a type assertion will now be removed. ([#383](https://github.com/JohnnyMorganz/StyLua/issues/383))
- When hanging an assignment of an expression contained within parentheses, we do not add an extra indentation. The formatting is now consistent with expanded tables and function calls. ([#274](https://github.com/JohnnyMorganz/StyLua/issues/274))
=======
- Excess parentheses around a type assertion will now be removed. ([#383](https://github.com/JohnnyMorganz/StyLua/issues/383), [[#425](https://github.com/JohnnyMorganz/StyLua/issues/425)])
>>>>>>> cc5689d8

### Fixed
- Fixed issue through static linking where Windows binary would not execute due to missing `VCRUNTIME140.dll`. ([#413](https://github.com/JohnnyMorganz/StyLua/issues/413))
- Fixed assignment with comment sometimes not hanging leading to malformed syntax. ([#416](https://github.com/JohnnyMorganz/StyLua/issues/416))
- Fixed block ignores not applied when multiple leading block ignore comments are present at once. ([#421](https://github.com/JohnnyMorganz/StyLua/issues/421))
- Fixed ordering of comments when semicolon after statement is removed. ([#423](https://github.com/JohnnyMorganz/StyLua/issues/423))

## [0.12.5] - 2022-03-08
### Fixed
- Fixed crashed due to unhandled generic type packs under the `luau` feature flag. ([#403](https://github.com/JohnnyMorganz/StyLua/issues/403))

## [0.12.4] - 2022-03-02
### Fixed
- Fixed long comments forcing unnecessary hanging of type declarations. ([#384](https://github.com/JohnnyMorganz/StyLua/issues/384))
- Fixed long intersection types not hanging. ([#382](https://github.com/JohnnyMorganz/StyLua/issues/382))
- Fixed comments being lost around a condition when unnecessary parentheses are removed. ([#389](https://github.com/JohnnyMorganz/StyLua/issues/389))
- Fixed multiline expression with comments inside parentheses being collapsed leading to a syntax error. ([#386](https://github.com/JohnnyMorganz/StyLua/issues/386))
- Fixed ignore comments not respected in child blocks of ignored statements. ([#387](https://github.com/JohnnyMorganz/StyLua/issues/387))
- Fixed values in type tables not hanging when over width. ([#394](https://github.com/JohnnyMorganz/StyLua/issues/394))
- Fixed type info generics not hanging when over width. ([#394](https://github.com/JohnnyMorganz/StyLua/issues/394))
- Fixed callback types with binop type parameters / return types not hanging leading to a syntax error when comments are present. ([#396](https://github.com/JohnnyMorganz/StyLua/issues/396))
- Fixed type declarations not hanging properly causing them to go over width. This includes hanging at the equals token and hanging union/intersection types.

## [0.12.3] - 2022-02-17
### Fixed
- Fixed call chains not hanging when comments were present in between calls, leading to a syntax error. ([#367](https://github.com/JohnnyMorganz/StyLua/issues/367))
- Fixed if-expression syntax getting unnecessarily expanded further due to trailing comments. ([#375](https://github.com/JohnnyMorganz/StyLua/issues/375))
- Fixed formatting of leading comments of a keyword in if-expression syntax. ([#374](https://github.com/JohnnyMorganz/StyLua/issues/374))
- Fixed formatting of long type declarations which go over the line width to hang if possible. ([#372](https://github.com/JohnnyMorganz/StyLua/issues/372))
- Fixed mistransformation of comments within a type union leading to a syntax error. ([#378](https://github.com/JohnnyMorganz/StyLua/issues/378))

## [0.12.2] - 2022-02-06
### Fixed
- Fixed crash due to unhandled singleton type formatting under the `luau` feature flag. ([#358](https://github.com/JohnnyMorganz/StyLua/issues/358))
- Includes types in shape calculation for causing a generic for to go multiline under the `luau` feature flag. ([#360](https://github.com/JohnnyMorganz/StyLua/issues/360))

## [0.12.1] - 2022-02-01
### Fixed
- Fixed misformatting of conditions in if-expression syntax leading to spurious whitespace under the `luau` feature flag. ([#349](https://github.com/JohnnyMorganz/StyLua/issues/349))
- Fixed incorrect shape calculation in if-expression syntax: if-expression will now go multiline when only slightly over column width (`luau` feature flag).
- Fixed incorrect handling of comments at the end of a callback type's arguments under the `luau` feature flag. ([#352](https://github.com/JohnnyMorganz/StyLua/issues/352))
- Fixed mistransformation of type declaration when the type info is a union which must be multiline due to comments under the `luau` feature flag. ([#351](https://github.com/JohnnyMorganz/StyLua/issues/351))
- Fixed leading comments on a `|` symbol in a type info being lost when hanging the type under the `luau` feature flag.
- Fixed trailing comments of a function call being lost as parentheses are removed around a single argument when `call_parentheses` is set to not `Always`. ([#356](https://github.com/JohnnyMorganz/StyLua/issues/356))

## [0.12.0] - 2022-01-31
### Added
- Added option `call_parentheses`:
Specify whether to apply parentheses on function calls with single string or table arg. Possible options: `Always` (default), `NoSingleString`, `NoSingleTable`, `None`. ([#329](https://github.com/JohnnyMorganz/StyLua/issues/329))
- Added proper multiline hanging of generic for syntax. ([#322](https://github.com/JohnnyMorganz/StyLua/issues/322))
- Added proper formatting for if-expression syntax under the `luau` feature flag. ([#289](https://github.com/JohnnyMorganz/StyLua/issues/289))
- Updated parser to add support for generic/variadic type packs, singleton types and default types under the `luau` feature flag.

### Fixed
- Fixed generic variadics not being handled under the `luau` feature flag. ([#333](https://github.com/JohnnyMorganz/StyLua/issues/333))
- Fixed issue with comments within an assignment not being correctly handled, leading to a syntax error. ([#340](https://github.com/JohnnyMorganz/StyLua/issues/340))
- Fixed parentheses around an IfExpression being removed, leading to incorrect semantics, under the `luau` feature flag. ([#345](https://github.com/JohnnyMorganz/StyLua/issues/345))

### Deprecated
- Option `no_call_parentheses` has been deprecated. Use `call_parentheses = "None"` instead.

## [0.11.3] - 2022-01-01
### Fixed
- Fixed comments preceding a comma within a function call or parameter list for a function definition being mistransformed leading to a syntax error. ([#307](https://github.com/JohnnyMorganz/StyLua/issues/307))
- Fixed IfExpression having abnormal leading whitespace under the `luau` feature flag. ([#315](https://github.com/JohnnyMorganz/StyLua/issues/315))
- Fixed incorrect handling of comments in unusual places within a table causing mistransformations leading to syntax errors. ([#318](https://github.com/JohnnyMorganz/StyLua/issues/318))

## [0.11.2] - 2021-11-15
### Fixed
- Fixed spaces around brackets string (`[[string]]`) used as an index or table key (i.e. `[ [[string]] ]`) being removed, leading to a syntax error. ([#293](https://github.com/JohnnyMorganz/StyLua/issues/293))
- Fixed incorrect shape calculation leading to arguments incorrectly expanding when under column width. ([#298](https://github.com/JohnnyMorganz/StyLua/issues/298))
- Fixed incorrect shape calculation for singleline table at the column width boundary. ([#296](https://github.com/JohnnyMorganz/StyLua/issues/296))
- Fixed IfExpression syntax containing extra/abnormal trailing whitespace when currently formatting as-is under the `luau` feature flag. ([#297](https://github.com/JohnnyMorganz/StyLua/issues/297))
- Fixed newlines before arguments in a function call which is later formatted on a single line being preserved, leading to inconsistent formatting. ([#290](https://github.com/JohnnyMorganz/StyLua/issues/290))
- Fixed odd formatting when returning multiple tables or functions only. ([#302](https://github.com/JohnnyMorganz/StyLua/issues/302))
- Fixed comments within an index expression (`foo[index]`) incorrectly handled leading to malformed formatting. ([#304](https://github.com/JohnnyMorganz/StyLua/issues/304))

## [0.11.1] - 2021-11-08
### Changed
- Updated internal parser to fix parsing issues and update `luau` parsing. ([#229](https://github.com/JohnnyMorganz/StyLua/issues/229), [#231](https://github.com/JohnnyMorganz/StyLua/issues/231))
- Default glob now matches `**/*.luau` (as well as `**/*.lua`) when the `luau` flag is enabled. ([#291](https://github.com/JohnnyMorganz/StyLua/issues/291))

### Fixed
- Fixed indentation of type callback specifier parameters when parameters have leading comment trivia. ([#278](https://github.com/JohnnyMorganz/StyLua/issues/278))
- Fixed trailing comma not being taken into account when determining the width of a field in a multiline table. ([#282](https://github.com/JohnnyMorganz/StyLua/issues/282))
- Fixed `--num-threads 1` causing a deadlock. ([#281](https://github.com/JohnnyMorganz/StyLua/issues/281))
- Fixed whitespace around parts of a binary expression causing it to over-hang in first pass, leading to unstable formatting. ([#287](https://github.com/JohnnyMorganz/StyLua/issues/287))

## [0.11.0] - 2021-09-16
### Changed
- In Luau type tables, a newline after the opening brace will now force the type table multiline. This is the same procedure as standard tables. ([#226](https://github.com/JohnnyMorganz/StyLua/issues/226))
- In Luau, type specifiers for function parameters will now force the parameters to be formatted multiline if a specifier is multiline (and there is more than one parameter).
- Improved error messages to make them easier to understand.

### Fixed
- Fixed range formatting no longer working when setting the range to statements inside nested blocks. ([#239](https://github.com/JohnnyMorganz/StyLua/issues/239))
- Fixed ignore file present in cwd not taken into account if cwd not included in file paths to format. ([#249](https://github.com/JohnnyMorganz/StyLua/issues/249))
- Fixed config locations (`$XDG_CONFIG_HOME` and `$HOME/.config`) not being looked into correctly on macOS when `--search-parent-directories` is used. ([#260](https://github.com/JohnnyMorganz/StyLua/issues/260))
- Fixed incorrect indentation of multiline type specifiers for function parameters under the `luau` feature flag. ([#256](https://github.com/JohnnyMorganz/StyLua/issues/256))
- Fixed unstable formatting caused by a singleline table which just reaches the column width. ([#261](https://github.com/JohnnyMorganz/StyLua/issues/261))
- Fixed misformatting of a binop expression as precedence of the RHS expression was not taken into account. ([#257](https://github.com/JohnnyMorganz/StyLua/issues/257), [#261](https://github.com/JohnnyMorganz/StyLua/issues/261))

## [0.10.1] - 2021-08-08
### Fixed
- Fixed an incorrect trailing comma being added to function args as part of a multiline expression list leading to a syntax error. ([#227](https://github.com/JohnnyMorganz/StyLua/issues/227))
- Fixed the first expression in a multiple assignment prematurely hanging even if its below the column width. ([#233](https://github.com/JohnnyMorganz/StyLua/issues/233))
- Updated internal parser to fix parsing issues for Luau code under the `luau` feature flag.

## [0.10.0] - 2021-07-11
### Added
- Added flag `--verify` which, when enabled, attempts to verify the generated output AST with the input AST to detect any changes to code correctness. Useful for adopting StyLua into a large codebase, at the cost of slower processing. ([#199](https://github.com/JohnnyMorganz/StyLua/issues/199))
- Added optional command line options `--column-width`, `--indent-type`, `--indent-width`, `--line-endings` and `--quote-style`, which, when provided, will override any configuration setting inferred from the default or a `stylua.toml`. ([#213](https://github.com/JohnnyMorganz/StyLua/issues/213))
- Added multithreaded support for formatting file in the CLI. Now each file will be formatted in its own thread. The number of threads used defaults to the number of cores on your computer, but can be set using `--num-threads`
- Added support for disabling formatting over specific ranges. Use `-- stylua: ignore start` to disable formatting and `-- stylua: ignore end` to re-enable it. The comment must be preceding a statement and disabling formatting cannot cross block scope boundaries. ([#198](https://github.com/JohnnyMorganz/StyLua/issues/198))

### Changed
- Luau type tables (`luau` feature flag) now use the same formatting strategy as normal expression tables, so that their formatting is more aligned.
- Luau typings now have improved checking against the current shape width to determine how to format if over column width.
- Luau callback types will now format multiline if they become over width under the `luau` feature flag.
- Improved the formatting of return expressions, they are now more in line with assignment expressions. ([#194](https://github.com/JohnnyMorganz/StyLua/issues/194))
- Changed buffering of error messages in the CLI. Originally, they would be buffered till the end, but now they are output immediately when seen.
- Allowed the use of `--check` when taking input from stdin.
- An error when parsing provided globs will cause the program to immediately exit rather than continuing with the incorrect glob.
- Only diff errors will exit with a status code of `1`. Other errors (e.g. parse errors or internal errors) will now exit with status code of `2`.

### Fixed
- Fixed comments inside Luau type tables leading to malformed formatting under the `luau` feature flag. ([#219](https://github.com/JohnnyMorganz/StyLua/issues/219))
- Fixed multiple assignment where an expression was originally hung due to comments being collapsed leading to malformed formatting. ([#222](https://github.com/JohnnyMorganz/StyLua/issues/222))
- Fixed an issue where a function call with a single table argument being hugged with the parentheses which contain comments leading to a syntax error. ([#224](https://github.com/JohnnyMorganz/StyLua/issues/224))

## [0.9.3] - 2021-06-26
### Added
- Added `--verbose` to print debug information, including finding config files and time taken to format files.

### Fixed
- Fixed severe performance regression due to a change in table formatting leading to exponential blowup for nested tables. ([#205](https://github.com/JohnnyMorganz/StyLua/issues/205))
- Fixed long binop chains with a comment deep inside not being hung, leading to a syntax error. ([#210](https://github.com/JohnnyMorganz/StyLua/issues/210))

## [0.9.2] - 2021-06-20
### Changed
- Bumped full-moon to `0.12.1` to fix parsing bugs

### Fixed
- Fixed parentheses around type assertions being classed as unnecessary and removed under the `luau` feature flag.
- Fixed mistransformation of function type where arguments have comments under the `luau` feature flag. ([#201](https://github.com/JohnnyMorganz/StyLua/issues/201))
- Fixed comments in an assignment in between the equals token and the expression leading to a mistransformation. ([#200](https://github.com/JohnnyMorganz/StyLua/issues/200))

## [0.9.1] - 2021-06-17
### Added
- Added `--stdin-filepath` option to specify location of file being taken in from stdin. This is optional and is only used to determine where to find the configuration file. If not provided, we default to searching from current working directory. ([#192](https://github.com/JohnnyMorganz/StyLua/issues/192))

### Fixed
- Fixed empty functions with comments being incorrectly collapsed leading to syntax error. ([#195](https://github.com/JohnnyMorganz/StyLua/issues/195))

## [0.9.0] - 2021-06-15
### Added
- CLI will now look for `stylua.toml` and its hidden counterpart, `.stylua.toml`. ([#145](https://github.com/JohnnyMorganz/StyLua/issues/145))
- Added CLI flag `--search-parent-directories`. If enabled, we will look in parent directories for a configuration file, or look in `$XDG_CONFIG_HOME` or `$XDG_CONFIG_HOME/stylua`. ([#127](https://github.com/JohnnyMorganz/StyLua/issues/127), [#146](https://github.com/JohnnyMorganz/StyLua/issues/146))
- Updated full-moon: Added support for typed variadics, named function type args, and generic functions under the Luau feature flag
- Will now hang on equality operators within binary expressions, if over width.
- If a file path is explicitly provided to the CLI which doesn't end with `.lua` ending, the `*.lua` glob check is skipped. ([#170](https://github.com/JohnnyMorganz/StyLua/issues/170))
- Long type unions will now hang under the `luau` feature flag. ([#165](https://github.com/JohnnyMorganz/StyLua/issues/165))
- Added option `no_call_parentheses`. Enabling this config will remove parentheses around function calls taking a single string/table as an argument. This config was added for adoption purposes. ([#133](https://github.com/JohnnyMorganz/StyLua/issues/133))

### Changed
- Long prefix expressions which are hangable and go over the line limit (e.g. `("foooo" .. "barrrrrrr" .. "bazzzzzz"):format(...)`) will now hang multiline ([#139](https://github.com/JohnnyMorganz/StyLua/issues/139))
- Changed formatting for assignments. We will now try all tactics then determine the best one. Multiple assignments will now no longer attempt to hang a single expression first - we will hang the whole punctuated list. ([#157](https://github.com/JohnnyMorganz/StyLua/issues/157))
- Function calls with single arguments are now possible to be expanded. This will allow the call to be expanded if the line goes over budget. ([#156](https://github.com/JohnnyMorganz/StyLua/issues/156))
- StyLua will now firstly prefer hanging long arguments to function calls to try and fit under the width, before expanding them multiline. ([#159](https://github.com/JohnnyMorganz/StyLua/issues/159))
- When hanging a binary expression, previously, we would always hang the "root" node of AST BinExp tree. Now we will check to see if is necessary (we are over width) before hanging ([#163](https://github.com/JohnnyMorganz/StyLua/issues/163))
- StyLua will hug together table braces with function call parentheses when formatting a function call taking a single table as an argument. ([#182](https://github.com/JohnnyMorganz/StyLua/issues/182))
- Function calls with more than one argument, where an argument is "complex", will now expand multiline. "complex" is an argument spanning multiple lines, but excludes a table or anonymous function, as we handle them explicitly. ([#183](https://github.com/JohnnyMorganz/StyLua/issues/183))
- StyLua will always hang at the equals token for a multi-variable assignment. ([#185](https://github.com/JohnnyMorganz/StyLua/issues/185))
- Tables with multiline fields (such as an anonymous function expression) should always expand if previously on single line. ([#187](https://github.com/JohnnyMorganz/StyLua/issues/187))
- Function definitions (both normal and anonymous) with an empty body will now be kept on a single line. This is common for noop functions `local function noop() end`. ([#188](https://github.com/JohnnyMorganz/StyLua/issues/188))

### Fixed
- Fixed 1 or 2 digit numerical escapes being incorrectly removed
- Fixed whitespace being lost before a multiline comment. We will now preserve a single space (e.g. `local test  --[[foo]] = true` -> `local test --[[foo]] = true`) ([#136](https://github.com/JohnnyMorganz/StyLua/issues/136))
- Fixed the double formatting of a hanging call chain when it was being assigned to a variable causing it to be incorrectly formatted ([#151](https://github.com/JohnnyMorganz/StyLua/issues/151))
- Fixed leading comments to a binop in a hanging expression being lost ([#154](https://github.com/JohnnyMorganz/StyLua/issues/154#issuecomment-841703038))
- Fixed mistransformation of comments leading the RHS of a hanging binop. They are now moved to before the binop ([#154](https://github.com/JohnnyMorganz/StyLua/issues/154))
- Fixed comments trailing unnecessary parentheses around expressions that were later removed not being preserved ([#176](https://github.com/JohnnyMorganz/StyLua/issues/176))
- Fixed a double unary minus (`- -foo`/`-(-foo)`) being formatted as `--foo` leading to a comment syntax error. Parentheses are now enforced: `-(-foo)` ([#171](https://github.com/JohnnyMorganz/StyLua/issues/171))
- Fixed semicolon being removed leading to `function call x new statement` ambiguity when next statement is an assignment with the first variable being a parentheses var expression ([#173](https://github.com/JohnnyMorganz/StyLua/issues/173))
- Fixed mistransformation of comments in `if condition then` or `while condition do` lines - improved assurance that they will hang multiline ([#164](https://github.com/JohnnyMorganz/StyLua/issues/164))
- Fixed indentation of comments leading a `then` or `do` token when `if ... then` or `while ... do` are multiline.
- Fixed mistransformation of comments in a generic declaration under the `luau` feature flag ([#166](https://github.com/JohnnyMorganz/StyLua/issues/166))
- Fixed trailing comma being added after comments in multiline type table under the `luau` feature flag ([#166](https://github.com/JohnnyMorganz/StyLua/issues/166))

## [0.8.1] - 2021-04-30
### Fixed
- Fixed bug where a hanging expression inside of parentheses would lead to function arguments being incorrectly formatted with a trailing comma - leading to a syntax error

## [0.8.0] - 2021-04-30
### Added
- Parentheses around conditions are now removed, as they are not required in Lua. `if (foo and (not bar or baz)) then ... end` turns to `if foo and (not bar or baz) then ... end`
- Long multi-variable assignments which surpass the column width, even when hanging on the equals token, will now hang on multiple lines.

### Changed
- Changed the heursitics for when parentheses are removed around expressions. Parentheses will now never be removed around a function call prefix (e.g. `("hello"):len()`)
- Changed formatting for comma-separated lists. Previously, we would buffer the comments to the end of the list, but now we keep the comments next to where they original were.
- Improved contextual formatting informattion when formatting deep in the AST. We can now better determine how much space is left on the current line, before we need to change formatting
- Improved formatting of function declarations. It will now properly take into account the amount of space left on the column width.
- Improve formatting for assignments with expressions such as function calls. The whole assignment is now taken into account, so we can better determine whether to split the expression.

### Fixed
- Fixed trailing whitespace remaining on the last item of a multiline table (which was expanded from a singleline one)

## [0.7.1] - 2021-04-19
### Fixed
- Fixed parentheses around a table being incorrectly removed leading to a syntax error, such as in `({}):foo()`

## [0.7.0] - 2021-04-13
### Added
- Added hanging for chained function calls. See [#109](https://github.com/JohnnyMorganz/StyLua/issues/109)
- Long function definitions (normally with parameters containing types and a return type) will now be split across multiple lines if they surpass the column limit

### Changed
- Further improvements to the way binary expressions are hung on new lines

### Fixed
- Fixed trailing comments at the end of multiline tables being lost
- Fixed panic "stmt trailing comments not implemented" occuring due to incomplete function
- Fixed trailing comments after semicolons at the end of last statements being lost when formatting
- Fixed function parameters collapsing when there is a comments at the end of function parameters, where the last parameter has a type specifier
- Fixed comments at the end of tables being indented one extra level
- Fixed trailing comments within if-elseif-else blocks not being correctly indented.
- Fixed `do` in a `while ... do` statement not correctly indented when the condition spans multiple lines
- Fixed multiline parameters for a function definition inside of an indent block (e.g. a table) not being correctly indented

## [0.6.0] - 2021-03-27
### Added
- Added support for creating new `Config` structs when using StyLua as a library
- Added configuration for quote style. There are four quote style options - `AutoPreferDouble`, `AutoPreferSingle`, `ForceDouble` and `ForceSingle`.
For the auto styles, we will prefer the quote type specified, but fall back to the opposite if it means there are fewer escapes. For the
force styles, we will always use the quote type specified.
- StyLua will now error when unknown fields are found in the configuration `stylua.toml` file
- Long lines of assignments, where the expressions aren't hangable, will now be put onto a newline, where a newline is created after the equal sign, and the expressions indented.
- Added initial support for **Lua 5.2** syntax. StyLua can now format code containing `goto`s and labels. See [#87](https://github.com/JohnnyMorganz/StyLua/issues/87) to track further support for Lua 5.2 syntax.

### Changed
- Function call heuristic have been further improve to decide when to expand the function call arguments onto multiple lines.
- StyLua now allows some arguments after a multiline table before forcing expansion. This makes sense for something like `setmetatable({ ... }, class)`, where
`{ ... }` is a multiline table, but we don't want to expand onto multiple lines. StyLua will not allow a mixture of multiline tables and small identifiers in between
(e.g. `call({ ... }, foo, { ... })`), in order to improve readability.
- Empty newlines at the start and end of a block will now be removed as they are unnecessary
- Changed the default quote style from `ForceDouble` to `AutoPreferDouble`. We will now default to swapping quote type if it will reduce the number of escapes.

### Fixed
- Fixed tables with internal comments (and no fields) incorrectly collapsing to a single line
- Fixed parentheses being incorrectly removed around a BinOp where first value was a UnOp
- Fixed indentation of leading comments bound to the end brace of a multiline table
- Fixed LastStmt (return/break etc.) still being formatted when it wasn't defined inside the range
- Fixed hanging expressions which are inside function calls being indented unnecessarily by one extra level
- Fixed parentheses being incorrectly removed around a function definition, which may be called like `(function() ... end)()`
- Fixed some string escapes being incorrectly deemed as unnecessary
- Fixed trailing comments after semicolons at the end of statements being lost when formatting
- Fixed formatting issues in relation to newline and whitespace when using range formatting.
- Fixed empty tables taking 2 formatting passes to format properly

## [0.5.0] - 2021-02-24
### Added
- Added support for removing excess parentheses around expressions.
e.g. `print((x))` will be formatted to `print(x)`, as the parentheses are unnecessary. We also consider cases
where parentheses should not be removed, e.g. `print((x()))` - removing the parentheses changes the meaning of the code.
- Added formatting of BinOp expressions within function calls. If there is a long expression as a function argument and it contains binops, it will now span multiple lines
- Added a `column_width` setting, which is used to guide when StyLua should wrap lines. It defaults to `120`.
- Added support for formatting ranges. You can now specificy ranges using ``--range-start <num>`` and ``--range-end <num>`` (both optional, and both inclusive).
If a range is provided, only statements within the range will be formatted. Currently only supports ranges containing whole statements, and is not more granular.
- Added support for ignore comments. If the line before a statement begins with the comment `-- stylua: ignore`, then the statement will be ignored during formatting.
This currently only supports ignoring statement-level nodes

### Changed
- Improved CLI `--check` output. We now use a more detailed output which should help in determining diffs
- Improved calculations in places to determine when to wrap lines

### Fixed
- Fixed an expression ending with an UnOp (e.g. `#foo`) and a trailing comment forcing an unnecessary hanging expression
- Fixed loss of comments trailing punctuation within function parameters
- Comments within function parameters now force the parameter to go mutliline, fixing syntax errors created from previous formatting
- Fixed incorrect indentation of body of expressions spanning multiple lines (e.g. anonymous functions/tables) when the expression is part of a hanging binop
- Fixed incorrect formatting of multiple long comma-separated assignment/returns causing the comma to be placed onto a new line

## [0.4.1] - 2021-02-05
### Fixed
- Fixed function calls being incorrectly expanded due to a comment within the arguments.
We will now only check for leading/trailing comments for argument expressions to see if we need to keep it expanded or not.

## [0.4.0] - 2021-02-05
### Added
- Added formatting for number literals which begin with a decimal. For consistency, a "0" will be prepended (i.e. `.5` turns to `0.5`)
- Long expressions in a return statement will now hang onto multiple lines if necessary
- StyLua will now handle expressions in parentheses if they are long, by breaking them down further.
- Added support for ambiguous syntax. StyLua will now keep the semicolon and format as required

### Fixed
- Fixed "then" and "do" tokens not being correctly indented when if-then and while-do statements are pushed onto multiple lines
- Fixed incorrect newline formatting when a return type is present for an anonymous function in Luau
- Fixed multiline expressions where the binop has a trailing comment being incorrectly formatted, breaking code
- Fixed a trailing comment at the end of a whole binop expression unnecessarily forcing a hanging expression

## [0.3.0] - 2021-01-15
### Added
- StyLua will now test escapes of characters other than quotes in strings to see if they are unnecessary and remove them if so
- Adds wrapping for large expressions to push them onto multiple lines. Statements with line of longer than 120 characters will trigger expression wrapping where possible.
The expression will be split at its Binary Operators, excluding relational operators.

### Fixed
- Fixed `.styluaignore` file extension matching not working due to the default override glob
- Cleaned up descriptions of options when running `stylua --help`
- Fixed issue with `stylua.toml` requiring a complete configuration file with all options set
- Fixed issue with escapes unrelated to quotes inside of strings not being preserved
- Fixed incorrect formatting when trailing comments are present in function arguments and other locations.
In function arguments, it will remain expanded if there is a comment present. Similarly, comments are now preserved in punctuated sequencues.

## [0.2.1] - 2021-01-03
### Fixed
- Fixed `until` token in a repeat block not being correctly indented
- Fixed regression causing the first and last item of an expanded table to not be correctly indented

## [0.2.0] - 2020-12-31
### Changed
- Changed heuristics for expanding function arguments. StyLua will now check through the arguments and look out for expanded tables
or anonymous functions, and if found, will not expand the function call. However, if there are any other type of expression mixed between,
then the function call will remain expanded.
- Change internals of the formatter by reducing amount of cloning of AST nodes. Improves performance by 22%

## [0.1.0] - 2020-12-30
### Added
- StyLua will now take into account if a table was originally expanded onto multiple lines. If so, StyLua won't attempt to collapse it
- Added support for reading in from stdin for the CLI, use `stylua -` to make StyLua read from stdin, and a formatted output will be written to stdout
- Added `--check` command line flag. If enabled, then StyLua will check through the files and emit a diff for files with incorrect formatting, exiting with status code 1. StyLua will not modifiy files
- Renamed CLI argument `--pattern` to `--glob` (with short form `-g`). `--glob` can now accept multiple globs.
For example, using `stylua -g *.lua -g !*.spec.lua .` will format all Lua files apart from `.spec.lua` test files.
- Added support for parsing a `.styluaignore` file, which follows a similar structure to `.gitignore` files. Any patterns matched inside of this file will be ignored.

### Changed
- Changed when a table will expand onto new lines. It will now expand after 80 characters have been exceeded, and takes indent level into account

## [0.1.0-alpha.3] - 2020-12-26
### Changed
- Changed the default value of `indent_width` to 4
- Function calls with a single argument will no longer wrap the argument onto a new line. This is subject to change.

### Fixed
- Fixed a new line being added after the `until` token in a repeat block. The new line is now added at the end of the until expression.
- Fixed comments not being preserved within multiline tables
- Fixed trailing comma being added after comments in multiline tables
- Fixed escaping of double-quotes inside of strings being repeated
- Fixed long tables for types collapsing onto a single line for Luau formatting
- Fixed incorrect comment wrapping at the beginning of multiline tables
- Fixed start brace of multiline comments not having correct indentation
- Fixed comments having incorrect indentation when bound to the `end` token at the end of a block.

## [0.1.0-alpha.2] - 2020-12-22
### Added
- Single quote escapes are now removed from string literals if present when converting to double-quoted strings

### Changed
- If there is a single argument in a function call, and it is either a table or anonymous function, the relevant start/end tokens are no longer pushed onto new lines
- Comments are now left completely unformatted, apart from trimming trailing whitespace at the end of single-line comments

### Fixed
- Double quotes are now escaped when converting from single quote to double quote strings

## [0.1.0-alpha] - 2020-12-22
Initial alpha release<|MERGE_RESOLUTION|>--- conflicted
+++ resolved
@@ -12,12 +12,8 @@
 - Migrate internal dependency for CLI arguments handling, with improved help messages.
 - Type declarations consisting of unions/intersections where an inner type has a multiline comment will now force hanging
 - Generic fors will no longer expand onto multiple lines if the expression looping over is a function call with a single table argument (e.g., `ipairs({ ... })`) ([#405](https://github.com/JohnnyMorganz/StyLua/issues/405))
-<<<<<<< HEAD
-- Excess parentheses around a type assertion will now be removed. ([#383](https://github.com/JohnnyMorganz/StyLua/issues/383))
+- Excess parentheses around a type assertion will now be removed. ([#383](https://github.com/JohnnyMorganz/StyLua/issues/383), [[#425](https://github.com/JohnnyMorganz/StyLua/issues/425)])
 - When hanging an assignment of an expression contained within parentheses, we do not add an extra indentation. The formatting is now consistent with expanded tables and function calls. ([#274](https://github.com/JohnnyMorganz/StyLua/issues/274))
-=======
-- Excess parentheses around a type assertion will now be removed. ([#383](https://github.com/JohnnyMorganz/StyLua/issues/383), [[#425](https://github.com/JohnnyMorganz/StyLua/issues/425)])
->>>>>>> cc5689d8
 
 ### Fixed
 - Fixed issue through static linking where Windows binary would not execute due to missing `VCRUNTIME140.dll`. ([#413](https://github.com/JohnnyMorganz/StyLua/issues/413))
