--- conflicted
+++ resolved
@@ -9,11 +9,8 @@
 
 ### Fixed
 
-<<<<<<< HEAD
+- Fixed LuaJIT suffixes `LL`/`ULL` causing a panic when running in `--verify` mode ([#750](https://github.com/JohnnyMorganz/StyLua/issues/750))
 - Fixed incorrect formatting of conditionals when `collapse_simple_statement` is enabled and the block begins with an empty line ([#744](https://github.com/JohnnyMorganz/StyLua/issues/744))
-=======
-- Fixed LuaJIT suffixes `LL`/`ULL` causing a panic when running in `--verify` mode ([#750](https://github.com/JohnnyMorganz/StyLua/issues/750))
->>>>>>> fb5a2776
 
 ## [0.18.1] - 2023-07-15
 
