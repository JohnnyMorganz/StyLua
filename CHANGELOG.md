# Changelog

All notable changes to this project will be documented in this file.

The format is based on [Keep a Changelog](https://keepachangelog.com/en/1.0.0/),
and this project adheres to [Semantic Versioning](https://semver.org/spec/v2.0.0.html).

## [Unreleased]

<<<<<<< HEAD
### Changed

- Several optimisations applied to formatting functions to reduce time taken. Files which previously did not terminate (6MB+) now finish in reasonable time
=======
### Fixed

- Fixed necessary parentheses removed in `(-X) ^ Y` causing change in semantics ([#623](https://github.com/JohnnyMorganz/StyLua/issues/623))
- Take into account `function` token size when formatting an anonymous function `function() end` (particularly relevant when collapsing simple statements) ([#619](https://github.com/JohnnyMorganz/StyLua/issues/619))
- Support hanging inside of Luau type arrays `{ T }` to fix formatting issues when comments are present ([#617](https://github.com/JohnnyMorganz/StyLua/issues/617))

## [0.15.2] - 2022-10-31

### Fixed

- Fix incorrect indentation level used for hanging expressions in if expression syntax ([#596](https://github.com/JohnnyMorganz/StyLua/issues/596))
- Fixed Luau return type in parentheses containing a comment on the last item being collapsed causing a syntax error ([#608](https://github.com/JohnnyMorganz/StyLua/issues/608))
- Fix parentheses removed which highlight precedence in `(not X) == Y` causing linting errors ([#609](https://github.com/JohnnyMorganz/StyLua/issues/609))
- Fix build script for `@johnnymorganz/stylua` to include all lua and luau features ([#614](https://github.com/JohnnyMorganz/StyLua/issues/614))
>>>>>>> ffbef7ea

## [0.15.1] - 2022-09-22

### Fixed

- Updated parser to fix comments parsing issues ([#585](https://github.com/JohnnyMorganz/StyLua/issues/585), [#587](https://github.com/JohnnyMorganz/StyLua/issues/587))

## [0.15.0] - 2022-09-21

### Added

- Added support for Lua 5.3, gated behind the `lua53` feature flag ([#534](https://github.com/JohnnyMorganz/StyLua/issues/534))
- Added support for Lua 5.4, gated behind the `lua54` feature flag ([#533](https://github.com/JohnnyMorganz/StyLua/issues/533))
- Added `--allow-hidden` flag to allow entering and formatting hidden files/directories ([#562](https://github.com/JohnnyMorganz/StyLua/issues/562))
- Added `--output-format=summary` which can be used with `--check` to output a summary of the list of files not correctly formatted ([#573](https://github.com/JohnnyMorganz/StyLua/issues/573))

### Changed

- We will no longer expand function calls when it contains an inlined multiline comment ([#543](https://github.com/JohnnyMorganz/StyLua/issues/543), [#561](https://github.com/JohnnyMorganz/StyLua/issues/561))

### Fixed

- Precommit hook now supports downloading aarch64 binary for M1 macs ([#558](https://github.com/JohnnyMorganz/StyLua/issues/558))
- Fixed mistransformations of generic for loop with comments in the expression list ([#579](https://github.com/JohnnyMorganz/StyLua/issues/579))
- Fixed `then`/`else` token not taken into account when formatting an if-expression ([#582](https://github.com/JohnnyMorganz/StyLua/issues/582))

## [0.14.3] - 2022-08-27

### Fixed

- Fixed macOS aarch64 target in release workflow ([#528](https://github.com/JohnnyMorganz/StyLua/issues/528))
- Long union/interesection types inside of a parentheses will now cause the parentheses to expand multiline ([#531](https://github.com/JohnnyMorganz/StyLua/issues/531))
- Fixed leading comments lost from an expression when excessive parentheses are removed from it ([#530](https://github.com/JohnnyMorganz/StyLua/issues/530))
- Fixed comments present in a complex expression not forcing multiline hanging leading to a syntax error ([#524](https://github.com/JohnnyMorganz/StyLua/issues/524))
- Fixed unnecessary break on `else` in an if-expression when the expression contains a comment ([#520](https://github.com/JohnnyMorganz/StyLua/issues/520))
- Take into account the extra line created when hanging at equals token in an assignment. This should prevent unnecessary hanging ([#542](https://github.com/JohnnyMorganz/StyLua/issues/542))
- Fixed comments added to a newly created trailing comment not being formatted ([#547](https://github.com/JohnnyMorganz/StyLua/issues/547))
- Fixed call chain with a small prefix not being kept inlined causing unstable formatting ([#514](https://github.com/JohnnyMorganz/StyLua/issues/514))
- Fixed shape computation for table fields causing unnecessary expansion ([#551](https://github.com/JohnnyMorganz/StyLua/issues/551))
- Fixed hanging the prefix string in `("str"):call` unnecessarily when it provides no benefit ([#508](https://github.com/JohnnyMorganz/StyLua/issues/508))
- Fixed table field value being expanded when it could be hanged instead ([#541](https://github.com/JohnnyMorganz/StyLua/issues/541))

## [0.14.2] - 2022-07-27

### Fixed

- Fixed var expression with trailing comments on initial prefix being collapsed leading to malformed formatting ([#509](https://github.com/JohnnyMorganz/StyLua/issues/509))
- Fixed return with comment between return and expression being collapsed leading to malformed formatting ([#504](https://github.com/JohnnyMorganz/StyLua/issues/504))
- Fixed release assets for precommit by marking release artifacts as application/zip ([#496](https://github.com/JohnnyMorganz/StyLua/issues/496))

## [0.14.1] - 2022-07-21

### Changed

- Chained var expression formatting will now follow the exact same steps as chained function call formatting

### Fixed

- Fixed var expression with comments collapsing leading to malformed formatting ([#500](https://github.com/JohnnyMorganz/StyLua/issues/500))
- Fixed ignore behavior for `--stdin-filepath` ([#495](https://github.com/JohnnyMorganz/StyLua/issues/495))

## [0.14.0] - 2022-07-06

### Added

- `--output-format=json` now outputs all (error) messages in JSON format ([#453](https://github.com/JohnnyMorganz/StyLua/issues/453))
- Added WASM build support. Stylua is available on npm for consumption in Node.js or a browser (using a bundler) - https://www.npmjs.com/package/@johnnymorganz/stylua
- Ignore comments will now be respected before fields inside tables ([#448](https://github.com/JohnnyMorganz/StyLua/issues/448))
- Stylua library (`stylua_lib`) now exposes a `format_ast(ast, config, range, verification)` function to format a full-moon AST directly ([#482](https://github.com/JohnnyMorganz/StyLua/issues/482))
- Added `collapse_simple_statement` option. It can take the values `Never` (default), `FunctionOnly`, `ConditionalOnly` or `Always`. When enabled, "simple" functions or if statements (ones where they only return a value or have a simple statement such as a function call) will be collapsed onto a single line where possible.

### Changed

- We now attempt to first hang the equals token in an assignment before expanding the RHS expression, provided the expression is not "complex" ([#292](https://github.com/JohnnyMorganz/StyLua/issues/292), [#489](https://github.com/JohnnyMorganz/StyLua/issues/489))
- We now use the current indent level of comments preceding an `elseif`/`else` token to determine whether they should still be indented one level or inlined with the `elseif`/`else` token. ([#254](https://github.com/JohnnyMorganz/StyLua/issues/254))
- Static chained function calls (i.e., `foo.bar().baz()`) will now hang if necessary ([#368](https://github.com/JohnnyMorganz/StyLua/issues/368))
- The first call in a chained function call will now inline with the prefix if the prefix begins with an uppercase letter or the prefix is smaller (in length) than the indent width
- A chained function call will not expand if the first call gets inlined

### Fixed

- [**Luau**] Fixed spacing lost before a comment within a type generic ([#446](https://github.com/JohnnyMorganz/StyLua/issues/446))
- [**Luau**] Removed unnecessary expansion of a type generic with a single table as the parameter ([#442](https://github.com/JohnnyMorganz/StyLua/issues/442))
- Fixed incorrect extra indentation of an expanded parentheses passed as a function call argument ([#456](https://github.com/JohnnyMorganz/StyLua/issues/456))
- [**Luau**] Increased the shape size of the expression in a type assertion so that it will correctly hang if over width ([#466](https://github.com/JohnnyMorganz/StyLua/issues/466))
- Fixed binary expression in a table field containing a comment being collapsed leading to malformed formatted ([#471](https://github.com/JohnnyMorganz/StyLua/issues/471))
- Fixed end parentheses of a function call with a multiline comment internally being expanded onto a new line unnecessarily ([#473](https://github.com/JohnnyMorganz/StyLua/issues/473))
- Fixed severe performance regression with complex nested function calls ([#477](https://github.com/JohnnyMorganz/StyLua/issues/477))

## [0.13.1] - 2022-04-11

### Fixed

- Fixed leading trivia on semicolon lost when semicolon is removed ([#431](https://github.com/JohnnyMorganz/StyLua/issues/431))
- Fixed shape calculation of the RHS of a binary expression not correctly reset when hanging, causing it to expand unnecessarily ([#432](https://github.com/JohnnyMorganz/StyLua/issues/432))
- Fixed unstable formatting of tables at column width boundary ([#436](https://github.com/JohnnyMorganz/StyLua/issues/436))
- Fixed assignments no longer hanging at equals token if a comment is present, but the expression is not hangable at a binop. ([#439](https://github.com/JohnnyMorganz/StyLua/issues/439))
- Fixed unstable formatting around comments within type declarations ([#397](https://github.com/JohnnyMorganz/StyLua/issues/397), [#430](https://github.com/JohnnyMorganz/StyLua/issues/430))
- Fixed parentheses around type assertions in a binary expression being removed leading to incorrect semantics. ([#441](https://github.com/JohnnyMorganz/StyLua/issues/441))

## [0.13.0] - 2022-03-31

### Added

- Added support for alternative diff outputs. You can now use `--output-format=unified` or `--output-format=json` to output a unified diff or json mismatches list respectively. A unified diff can be fed into other tools such as `patch` or `delta`, whilst a JSON diff provides a more machine readable format useful for extensions. ([#230](https://github.com/JohnnyMorganz/StyLua/issues/230))

### Changed

- Migrate internal dependency for CLI arguments handling, with improved help messages.
- Type declarations consisting of unions/intersections where an inner type has a multiline comment will now force hanging
- Generic fors will no longer expand onto multiple lines if the expression looping over is a function call with a single table argument (e.g., `ipairs({ ... })`) ([#405](https://github.com/JohnnyMorganz/StyLua/issues/405))
- Excess parentheses around a type assertion will now be removed. ([#383](https://github.com/JohnnyMorganz/StyLua/issues/383), [[#425](https://github.com/JohnnyMorganz/StyLua/issues/425)])
- When hanging an assignment of an expression contained within parentheses, we do not add an extra indentation. The formatting is now consistent with expanded tables and function calls. ([#274](https://github.com/JohnnyMorganz/StyLua/issues/274))

### Fixed

- Fixed issue through static linking where Windows binary would not execute due to missing `VCRUNTIME140.dll`. ([#413](https://github.com/JohnnyMorganz/StyLua/issues/413))
- Fixed assignment with comment sometimes not hanging leading to malformed syntax. ([#416](https://github.com/JohnnyMorganz/StyLua/issues/416))
- Fixed block ignores not applied when multiple leading block ignore comments are present at once. ([#421](https://github.com/JohnnyMorganz/StyLua/issues/421))
- Fixed ordering of comments when semicolon after statement is removed. ([#423](https://github.com/JohnnyMorganz/StyLua/issues/423))

## [0.12.5] - 2022-03-08

### Fixed

- Fixed crashed due to unhandled generic type packs under the `luau` feature flag. ([#403](https://github.com/JohnnyMorganz/StyLua/issues/403))

## [0.12.4] - 2022-03-02

### Fixed

- Fixed long comments forcing unnecessary hanging of type declarations. ([#384](https://github.com/JohnnyMorganz/StyLua/issues/384))
- Fixed long intersection types not hanging. ([#382](https://github.com/JohnnyMorganz/StyLua/issues/382))
- Fixed comments being lost around a condition when unnecessary parentheses are removed. ([#389](https://github.com/JohnnyMorganz/StyLua/issues/389))
- Fixed multiline expression with comments inside parentheses being collapsed leading to a syntax error. ([#386](https://github.com/JohnnyMorganz/StyLua/issues/386))
- Fixed ignore comments not respected in child blocks of ignored statements. ([#387](https://github.com/JohnnyMorganz/StyLua/issues/387))
- Fixed values in type tables not hanging when over width. ([#394](https://github.com/JohnnyMorganz/StyLua/issues/394))
- Fixed type info generics not hanging when over width. ([#394](https://github.com/JohnnyMorganz/StyLua/issues/394))
- Fixed callback types with binop type parameters / return types not hanging leading to a syntax error when comments are present. ([#396](https://github.com/JohnnyMorganz/StyLua/issues/396))
- Fixed type declarations not hanging properly causing them to go over width. This includes hanging at the equals token and hanging union/intersection types.

## [0.12.3] - 2022-02-17

### Fixed

- Fixed call chains not hanging when comments were present in between calls, leading to a syntax error. ([#367](https://github.com/JohnnyMorganz/StyLua/issues/367))
- Fixed if-expression syntax getting unnecessarily expanded further due to trailing comments. ([#375](https://github.com/JohnnyMorganz/StyLua/issues/375))
- Fixed formatting of leading comments of a keyword in if-expression syntax. ([#374](https://github.com/JohnnyMorganz/StyLua/issues/374))
- Fixed formatting of long type declarations which go over the line width to hang if possible. ([#372](https://github.com/JohnnyMorganz/StyLua/issues/372))
- Fixed mistransformation of comments within a type union leading to a syntax error. ([#378](https://github.com/JohnnyMorganz/StyLua/issues/378))

## [0.12.2] - 2022-02-06

### Fixed

- Fixed crash due to unhandled singleton type formatting under the `luau` feature flag. ([#358](https://github.com/JohnnyMorganz/StyLua/issues/358))
- Includes types in shape calculation for causing a generic for to go multiline under the `luau` feature flag. ([#360](https://github.com/JohnnyMorganz/StyLua/issues/360))

## [0.12.1] - 2022-02-01

### Fixed

- Fixed misformatting of conditions in if-expression syntax leading to spurious whitespace under the `luau` feature flag. ([#349](https://github.com/JohnnyMorganz/StyLua/issues/349))
- Fixed incorrect shape calculation in if-expression syntax: if-expression will now go multiline when only slightly over column width (`luau` feature flag).
- Fixed incorrect handling of comments at the end of a callback type's arguments under the `luau` feature flag. ([#352](https://github.com/JohnnyMorganz/StyLua/issues/352))
- Fixed mistransformation of type declaration when the type info is a union which must be multiline due to comments under the `luau` feature flag. ([#351](https://github.com/JohnnyMorganz/StyLua/issues/351))
- Fixed leading comments on a `|` symbol in a type info being lost when hanging the type under the `luau` feature flag.
- Fixed trailing comments of a function call being lost as parentheses are removed around a single argument when `call_parentheses` is set to not `Always`. ([#356](https://github.com/JohnnyMorganz/StyLua/issues/356))

## [0.12.0] - 2022-01-31

### Added

- Added option `call_parentheses`:
  Specify whether to apply parentheses on function calls with single string or table arg. Possible options: `Always` (default), `NoSingleString`, `NoSingleTable`, `None`. ([#329](https://github.com/JohnnyMorganz/StyLua/issues/329))
- Added proper multiline hanging of generic for syntax. ([#322](https://github.com/JohnnyMorganz/StyLua/issues/322))
- Added proper formatting for if-expression syntax under the `luau` feature flag. ([#289](https://github.com/JohnnyMorganz/StyLua/issues/289))
- Updated parser to add support for generic/variadic type packs, singleton types and default types under the `luau` feature flag.

### Fixed

- Fixed generic variadics not being handled under the `luau` feature flag. ([#333](https://github.com/JohnnyMorganz/StyLua/issues/333))
- Fixed issue with comments within an assignment not being correctly handled, leading to a syntax error. ([#340](https://github.com/JohnnyMorganz/StyLua/issues/340))
- Fixed parentheses around an IfExpression being removed, leading to incorrect semantics, under the `luau` feature flag. ([#345](https://github.com/JohnnyMorganz/StyLua/issues/345))

### Deprecated

- Option `no_call_parentheses` has been deprecated. Use `call_parentheses = "None"` instead.

## [0.11.3] - 2022-01-01

### Fixed

- Fixed comments preceding a comma within a function call or parameter list for a function definition being mistransformed leading to a syntax error. ([#307](https://github.com/JohnnyMorganz/StyLua/issues/307))
- Fixed IfExpression having abnormal leading whitespace under the `luau` feature flag. ([#315](https://github.com/JohnnyMorganz/StyLua/issues/315))
- Fixed incorrect handling of comments in unusual places within a table causing mistransformations leading to syntax errors. ([#318](https://github.com/JohnnyMorganz/StyLua/issues/318))

## [0.11.2] - 2021-11-15

### Fixed

- Fixed spaces around brackets string (`[[string]]`) used as an index or table key (i.e. `[ [[string]] ]`) being removed, leading to a syntax error. ([#293](https://github.com/JohnnyMorganz/StyLua/issues/293))
- Fixed incorrect shape calculation leading to arguments incorrectly expanding when under column width. ([#298](https://github.com/JohnnyMorganz/StyLua/issues/298))
- Fixed incorrect shape calculation for singleline table at the column width boundary. ([#296](https://github.com/JohnnyMorganz/StyLua/issues/296))
- Fixed IfExpression syntax containing extra/abnormal trailing whitespace when currently formatting as-is under the `luau` feature flag. ([#297](https://github.com/JohnnyMorganz/StyLua/issues/297))
- Fixed newlines before arguments in a function call which is later formatted on a single line being preserved, leading to inconsistent formatting. ([#290](https://github.com/JohnnyMorganz/StyLua/issues/290))
- Fixed odd formatting when returning multiple tables or functions only. ([#302](https://github.com/JohnnyMorganz/StyLua/issues/302))
- Fixed comments within an index expression (`foo[index]`) incorrectly handled leading to malformed formatting. ([#304](https://github.com/JohnnyMorganz/StyLua/issues/304))

## [0.11.1] - 2021-11-08

### Changed

- Updated internal parser to fix parsing issues and update `luau` parsing. ([#229](https://github.com/JohnnyMorganz/StyLua/issues/229), [#231](https://github.com/JohnnyMorganz/StyLua/issues/231))
- Default glob now matches `**/*.luau` (as well as `**/*.lua`) when the `luau` flag is enabled. ([#291](https://github.com/JohnnyMorganz/StyLua/issues/291))

### Fixed

- Fixed indentation of type callback specifier parameters when parameters have leading comment trivia. ([#278](https://github.com/JohnnyMorganz/StyLua/issues/278))
- Fixed trailing comma not being taken into account when determining the width of a field in a multiline table. ([#282](https://github.com/JohnnyMorganz/StyLua/issues/282))
- Fixed `--num-threads 1` causing a deadlock. ([#281](https://github.com/JohnnyMorganz/StyLua/issues/281))
- Fixed whitespace around parts of a binary expression causing it to over-hang in first pass, leading to unstable formatting. ([#287](https://github.com/JohnnyMorganz/StyLua/issues/287))

## [0.11.0] - 2021-09-16

### Changed

- In Luau type tables, a newline after the opening brace will now force the type table multiline. This is the same procedure as standard tables. ([#226](https://github.com/JohnnyMorganz/StyLua/issues/226))
- In Luau, type specifiers for function parameters will now force the parameters to be formatted multiline if a specifier is multiline (and there is more than one parameter).
- Improved error messages to make them easier to understand.

### Fixed

- Fixed range formatting no longer working when setting the range to statements inside nested blocks. ([#239](https://github.com/JohnnyMorganz/StyLua/issues/239))
- Fixed ignore file present in cwd not taken into account if cwd not included in file paths to format. ([#249](https://github.com/JohnnyMorganz/StyLua/issues/249))
- Fixed config locations (`$XDG_CONFIG_HOME` and `$HOME/.config`) not being looked into correctly on macOS when `--search-parent-directories` is used. ([#260](https://github.com/JohnnyMorganz/StyLua/issues/260))
- Fixed incorrect indentation of multiline type specifiers for function parameters under the `luau` feature flag. ([#256](https://github.com/JohnnyMorganz/StyLua/issues/256))
- Fixed unstable formatting caused by a singleline table which just reaches the column width. ([#261](https://github.com/JohnnyMorganz/StyLua/issues/261))
- Fixed misformatting of a binop expression as precedence of the RHS expression was not taken into account. ([#257](https://github.com/JohnnyMorganz/StyLua/issues/257), [#261](https://github.com/JohnnyMorganz/StyLua/issues/261))

## [0.10.1] - 2021-08-08

### Fixed

- Fixed an incorrect trailing comma being added to function args as part of a multiline expression list leading to a syntax error. ([#227](https://github.com/JohnnyMorganz/StyLua/issues/227))
- Fixed the first expression in a multiple assignment prematurely hanging even if its below the column width. ([#233](https://github.com/JohnnyMorganz/StyLua/issues/233))
- Updated internal parser to fix parsing issues for Luau code under the `luau` feature flag.

## [0.10.0] - 2021-07-11

### Added

- Added flag `--verify` which, when enabled, attempts to verify the generated output AST with the input AST to detect any changes to code correctness. Useful for adopting StyLua into a large codebase, at the cost of slower processing. ([#199](https://github.com/JohnnyMorganz/StyLua/issues/199))
- Added optional command line options `--column-width`, `--indent-type`, `--indent-width`, `--line-endings` and `--quote-style`, which, when provided, will override any configuration setting inferred from the default or a `stylua.toml`. ([#213](https://github.com/JohnnyMorganz/StyLua/issues/213))
- Added multithreaded support for formatting file in the CLI. Now each file will be formatted in its own thread. The number of threads used defaults to the number of cores on your computer, but can be set using `--num-threads`
- Added support for disabling formatting over specific ranges. Use `-- stylua: ignore start` to disable formatting and `-- stylua: ignore end` to re-enable it. The comment must be preceding a statement and disabling formatting cannot cross block scope boundaries. ([#198](https://github.com/JohnnyMorganz/StyLua/issues/198))

### Changed

- Luau type tables (`luau` feature flag) now use the same formatting strategy as normal expression tables, so that their formatting is more aligned.
- Luau typings now have improved checking against the current shape width to determine how to format if over column width.
- Luau callback types will now format multiline if they become over width under the `luau` feature flag.
- Improved the formatting of return expressions, they are now more in line with assignment expressions. ([#194](https://github.com/JohnnyMorganz/StyLua/issues/194))
- Changed buffering of error messages in the CLI. Originally, they would be buffered till the end, but now they are output immediately when seen.
- Allowed the use of `--check` when taking input from stdin.
- An error when parsing provided globs will cause the program to immediately exit rather than continuing with the incorrect glob.
- Only diff errors will exit with a status code of `1`. Other errors (e.g. parse errors or internal errors) will now exit with status code of `2`.

### Fixed

- Fixed comments inside Luau type tables leading to malformed formatting under the `luau` feature flag. ([#219](https://github.com/JohnnyMorganz/StyLua/issues/219))
- Fixed multiple assignment where an expression was originally hung due to comments being collapsed leading to malformed formatting. ([#222](https://github.com/JohnnyMorganz/StyLua/issues/222))
- Fixed an issue where a function call with a single table argument being hugged with the parentheses which contain comments leading to a syntax error. ([#224](https://github.com/JohnnyMorganz/StyLua/issues/224))

## [0.9.3] - 2021-06-26

### Added

- Added `--verbose` to print debug information, including finding config files and time taken to format files.

### Fixed

- Fixed severe performance regression due to a change in table formatting leading to exponential blowup for nested tables. ([#205](https://github.com/JohnnyMorganz/StyLua/issues/205))
- Fixed long binop chains with a comment deep inside not being hung, leading to a syntax error. ([#210](https://github.com/JohnnyMorganz/StyLua/issues/210))

## [0.9.2] - 2021-06-20

### Changed

- Bumped full-moon to `0.12.1` to fix parsing bugs

### Fixed

- Fixed parentheses around type assertions being classed as unnecessary and removed under the `luau` feature flag.
- Fixed mistransformation of function type where arguments have comments under the `luau` feature flag. ([#201](https://github.com/JohnnyMorganz/StyLua/issues/201))
- Fixed comments in an assignment in between the equals token and the expression leading to a mistransformation. ([#200](https://github.com/JohnnyMorganz/StyLua/issues/200))

## [0.9.1] - 2021-06-17

### Added

- Added `--stdin-filepath` option to specify location of file being taken in from stdin. This is optional and is only used to determine where to find the configuration file. If not provided, we default to searching from current working directory. ([#192](https://github.com/JohnnyMorganz/StyLua/issues/192))

### Fixed

- Fixed empty functions with comments being incorrectly collapsed leading to syntax error. ([#195](https://github.com/JohnnyMorganz/StyLua/issues/195))

## [0.9.0] - 2021-06-15

### Added

- CLI will now look for `stylua.toml` and its hidden counterpart, `.stylua.toml`. ([#145](https://github.com/JohnnyMorganz/StyLua/issues/145))
- Added CLI flag `--search-parent-directories`. If enabled, we will look in parent directories for a configuration file, or look in `$XDG_CONFIG_HOME` or `$XDG_CONFIG_HOME/stylua`. ([#127](https://github.com/JohnnyMorganz/StyLua/issues/127), [#146](https://github.com/JohnnyMorganz/StyLua/issues/146))
- Updated full-moon: Added support for typed variadics, named function type args, and generic functions under the Luau feature flag
- Will now hang on equality operators within binary expressions, if over width.
- If a file path is explicitly provided to the CLI which doesn't end with `.lua` ending, the `*.lua` glob check is skipped. ([#170](https://github.com/JohnnyMorganz/StyLua/issues/170))
- Long type unions will now hang under the `luau` feature flag. ([#165](https://github.com/JohnnyMorganz/StyLua/issues/165))
- Added option `no_call_parentheses`. Enabling this config will remove parentheses around function calls taking a single string/table as an argument. This config was added for adoption purposes. ([#133](https://github.com/JohnnyMorganz/StyLua/issues/133))

### Changed

- Long prefix expressions which are hangable and go over the line limit (e.g. `("foooo" .. "barrrrrrr" .. "bazzzzzz"):format(...)`) will now hang multiline ([#139](https://github.com/JohnnyMorganz/StyLua/issues/139))
- Changed formatting for assignments. We will now try all tactics then determine the best one. Multiple assignments will now no longer attempt to hang a single expression first - we will hang the whole punctuated list. ([#157](https://github.com/JohnnyMorganz/StyLua/issues/157))
- Function calls with single arguments are now possible to be expanded. This will allow the call to be expanded if the line goes over budget. ([#156](https://github.com/JohnnyMorganz/StyLua/issues/156))
- StyLua will now firstly prefer hanging long arguments to function calls to try and fit under the width, before expanding them multiline. ([#159](https://github.com/JohnnyMorganz/StyLua/issues/159))
- When hanging a binary expression, previously, we would always hang the "root" node of AST BinExp tree. Now we will check to see if is necessary (we are over width) before hanging ([#163](https://github.com/JohnnyMorganz/StyLua/issues/163))
- StyLua will hug together table braces with function call parentheses when formatting a function call taking a single table as an argument. ([#182](https://github.com/JohnnyMorganz/StyLua/issues/182))
- Function calls with more than one argument, where an argument is "complex", will now expand multiline. "complex" is an argument spanning multiple lines, but excludes a table or anonymous function, as we handle them explicitly. ([#183](https://github.com/JohnnyMorganz/StyLua/issues/183))
- StyLua will always hang at the equals token for a multi-variable assignment. ([#185](https://github.com/JohnnyMorganz/StyLua/issues/185))
- Tables with multiline fields (such as an anonymous function expression) should always expand if previously on single line. ([#187](https://github.com/JohnnyMorganz/StyLua/issues/187))
- Function definitions (both normal and anonymous) with an empty body will now be kept on a single line. This is common for noop functions `local function noop() end`. ([#188](https://github.com/JohnnyMorganz/StyLua/issues/188))

### Fixed

- Fixed 1 or 2 digit numerical escapes being incorrectly removed
- Fixed whitespace being lost before a multiline comment. We will now preserve a single space (e.g. `local test --[[foo]] = true` -> `local test --[[foo]] = true`) ([#136](https://github.com/JohnnyMorganz/StyLua/issues/136))
- Fixed the double formatting of a hanging call chain when it was being assigned to a variable causing it to be incorrectly formatted ([#151](https://github.com/JohnnyMorganz/StyLua/issues/151))
- Fixed leading comments to a binop in a hanging expression being lost ([#154](https://github.com/JohnnyMorganz/StyLua/issues/154#issuecomment-841703038))
- Fixed mistransformation of comments leading the RHS of a hanging binop. They are now moved to before the binop ([#154](https://github.com/JohnnyMorganz/StyLua/issues/154))
- Fixed comments trailing unnecessary parentheses around expressions that were later removed not being preserved ([#176](https://github.com/JohnnyMorganz/StyLua/issues/176))
- Fixed a double unary minus (`- -foo`/`-(-foo)`) being formatted as `--foo` leading to a comment syntax error. Parentheses are now enforced: `-(-foo)` ([#171](https://github.com/JohnnyMorganz/StyLua/issues/171))
- Fixed semicolon being removed leading to `function call x new statement` ambiguity when next statement is an assignment with the first variable being a parentheses var expression ([#173](https://github.com/JohnnyMorganz/StyLua/issues/173))
- Fixed mistransformation of comments in `if condition then` or `while condition do` lines - improved assurance that they will hang multiline ([#164](https://github.com/JohnnyMorganz/StyLua/issues/164))
- Fixed indentation of comments leading a `then` or `do` token when `if ... then` or `while ... do` are multiline.
- Fixed mistransformation of comments in a generic declaration under the `luau` feature flag ([#166](https://github.com/JohnnyMorganz/StyLua/issues/166))
- Fixed trailing comma being added after comments in multiline type table under the `luau` feature flag ([#166](https://github.com/JohnnyMorganz/StyLua/issues/166))

## [0.8.1] - 2021-04-30

### Fixed

- Fixed bug where a hanging expression inside of parentheses would lead to function arguments being incorrectly formatted with a trailing comma - leading to a syntax error

## [0.8.0] - 2021-04-30

### Added

- Parentheses around conditions are now removed, as they are not required in Lua. `if (foo and (not bar or baz)) then ... end` turns to `if foo and (not bar or baz) then ... end`
- Long multi-variable assignments which surpass the column width, even when hanging on the equals token, will now hang on multiple lines.

### Changed

- Changed the heursitics for when parentheses are removed around expressions. Parentheses will now never be removed around a function call prefix (e.g. `("hello"):len()`)
- Changed formatting for comma-separated lists. Previously, we would buffer the comments to the end of the list, but now we keep the comments next to where they original were.
- Improved contextual formatting informattion when formatting deep in the AST. We can now better determine how much space is left on the current line, before we need to change formatting
- Improved formatting of function declarations. It will now properly take into account the amount of space left on the column width.
- Improve formatting for assignments with expressions such as function calls. The whole assignment is now taken into account, so we can better determine whether to split the expression.

### Fixed

- Fixed trailing whitespace remaining on the last item of a multiline table (which was expanded from a singleline one)

## [0.7.1] - 2021-04-19

### Fixed

- Fixed parentheses around a table being incorrectly removed leading to a syntax error, such as in `({}):foo()`

## [0.7.0] - 2021-04-13

### Added

- Added hanging for chained function calls. See [#109](https://github.com/JohnnyMorganz/StyLua/issues/109)
- Long function definitions (normally with parameters containing types and a return type) will now be split across multiple lines if they surpass the column limit

### Changed

- Further improvements to the way binary expressions are hung on new lines

### Fixed

- Fixed trailing comments at the end of multiline tables being lost
- Fixed panic "stmt trailing comments not implemented" occuring due to incomplete function
- Fixed trailing comments after semicolons at the end of last statements being lost when formatting
- Fixed function parameters collapsing when there is a comments at the end of function parameters, where the last parameter has a type specifier
- Fixed comments at the end of tables being indented one extra level
- Fixed trailing comments within if-elseif-else blocks not being correctly indented.
- Fixed `do` in a `while ... do` statement not correctly indented when the condition spans multiple lines
- Fixed multiline parameters for a function definition inside of an indent block (e.g. a table) not being correctly indented

## [0.6.0] - 2021-03-27

### Added

- Added support for creating new `Config` structs when using StyLua as a library
- Added configuration for quote style. There are four quote style options - `AutoPreferDouble`, `AutoPreferSingle`, `ForceDouble` and `ForceSingle`.
  For the auto styles, we will prefer the quote type specified, but fall back to the opposite if it means there are fewer escapes. For the
  force styles, we will always use the quote type specified.
- StyLua will now error when unknown fields are found in the configuration `stylua.toml` file
- Long lines of assignments, where the expressions aren't hangable, will now be put onto a newline, where a newline is created after the equal sign, and the expressions indented.
- Added initial support for **Lua 5.2** syntax. StyLua can now format code containing `goto`s and labels. See [#87](https://github.com/JohnnyMorganz/StyLua/issues/87) to track further support for Lua 5.2 syntax.

### Changed

- Function call heuristic have been further improve to decide when to expand the function call arguments onto multiple lines.
- StyLua now allows some arguments after a multiline table before forcing expansion. This makes sense for something like `setmetatable({ ... }, class)`, where
  `{ ... }` is a multiline table, but we don't want to expand onto multiple lines. StyLua will not allow a mixture of multiline tables and small identifiers in between
  (e.g. `call({ ... }, foo, { ... })`), in order to improve readability.
- Empty newlines at the start and end of a block will now be removed as they are unnecessary
- Changed the default quote style from `ForceDouble` to `AutoPreferDouble`. We will now default to swapping quote type if it will reduce the number of escapes.

### Fixed

- Fixed tables with internal comments (and no fields) incorrectly collapsing to a single line
- Fixed parentheses being incorrectly removed around a BinOp where first value was a UnOp
- Fixed indentation of leading comments bound to the end brace of a multiline table
- Fixed LastStmt (return/break etc.) still being formatted when it wasn't defined inside the range
- Fixed hanging expressions which are inside function calls being indented unnecessarily by one extra level
- Fixed parentheses being incorrectly removed around a function definition, which may be called like `(function() ... end)()`
- Fixed some string escapes being incorrectly deemed as unnecessary
- Fixed trailing comments after semicolons at the end of statements being lost when formatting
- Fixed formatting issues in relation to newline and whitespace when using range formatting.
- Fixed empty tables taking 2 formatting passes to format properly

## [0.5.0] - 2021-02-24

### Added

- Added support for removing excess parentheses around expressions.
  e.g. `print((x))` will be formatted to `print(x)`, as the parentheses are unnecessary. We also consider cases
  where parentheses should not be removed, e.g. `print((x()))` - removing the parentheses changes the meaning of the code.
- Added formatting of BinOp expressions within function calls. If there is a long expression as a function argument and it contains binops, it will now span multiple lines
- Added a `column_width` setting, which is used to guide when StyLua should wrap lines. It defaults to `120`.
- Added support for formatting ranges. You can now specificy ranges using `--range-start <num>` and `--range-end <num>` (both optional, and both inclusive).
  If a range is provided, only statements within the range will be formatted. Currently only supports ranges containing whole statements, and is not more granular.
- Added support for ignore comments. If the line before a statement begins with the comment `-- stylua: ignore`, then the statement will be ignored during formatting.
  This currently only supports ignoring statement-level nodes

### Changed

- Improved CLI `--check` output. We now use a more detailed output which should help in determining diffs
- Improved calculations in places to determine when to wrap lines

### Fixed

- Fixed an expression ending with an UnOp (e.g. `#foo`) and a trailing comment forcing an unnecessary hanging expression
- Fixed loss of comments trailing punctuation within function parameters
- Comments within function parameters now force the parameter to go mutliline, fixing syntax errors created from previous formatting
- Fixed incorrect indentation of body of expressions spanning multiple lines (e.g. anonymous functions/tables) when the expression is part of a hanging binop
- Fixed incorrect formatting of multiple long comma-separated assignment/returns causing the comma to be placed onto a new line

## [0.4.1] - 2021-02-05

### Fixed

- Fixed function calls being incorrectly expanded due to a comment within the arguments.
  We will now only check for leading/trailing comments for argument expressions to see if we need to keep it expanded or not.

## [0.4.0] - 2021-02-05

### Added

- Added formatting for number literals which begin with a decimal. For consistency, a "0" will be prepended (i.e. `.5` turns to `0.5`)
- Long expressions in a return statement will now hang onto multiple lines if necessary
- StyLua will now handle expressions in parentheses if they are long, by breaking them down further.
- Added support for ambiguous syntax. StyLua will now keep the semicolon and format as required

### Fixed

- Fixed "then" and "do" tokens not being correctly indented when if-then and while-do statements are pushed onto multiple lines
- Fixed incorrect newline formatting when a return type is present for an anonymous function in Luau
- Fixed multiline expressions where the binop has a trailing comment being incorrectly formatted, breaking code
- Fixed a trailing comment at the end of a whole binop expression unnecessarily forcing a hanging expression

## [0.3.0] - 2021-01-15

### Added

- StyLua will now test escapes of characters other than quotes in strings to see if they are unnecessary and remove them if so
- Adds wrapping for large expressions to push them onto multiple lines. Statements with line of longer than 120 characters will trigger expression wrapping where possible.
  The expression will be split at its Binary Operators, excluding relational operators.

### Fixed

- Fixed `.styluaignore` file extension matching not working due to the default override glob
- Cleaned up descriptions of options when running `stylua --help`
- Fixed issue with `stylua.toml` requiring a complete configuration file with all options set
- Fixed issue with escapes unrelated to quotes inside of strings not being preserved
- Fixed incorrect formatting when trailing comments are present in function arguments and other locations.
  In function arguments, it will remain expanded if there is a comment present. Similarly, comments are now preserved in punctuated sequencues.

## [0.2.1] - 2021-01-03

### Fixed

- Fixed `until` token in a repeat block not being correctly indented
- Fixed regression causing the first and last item of an expanded table to not be correctly indented

## [0.2.0] - 2020-12-31

### Changed

- Changed heuristics for expanding function arguments. StyLua will now check through the arguments and look out for expanded tables
  or anonymous functions, and if found, will not expand the function call. However, if there are any other type of expression mixed between,
  then the function call will remain expanded.
- Change internals of the formatter by reducing amount of cloning of AST nodes. Improves performance by 22%

## [0.1.0] - 2020-12-30

### Added

- StyLua will now take into account if a table was originally expanded onto multiple lines. If so, StyLua won't attempt to collapse it
- Added support for reading in from stdin for the CLI, use `stylua -` to make StyLua read from stdin, and a formatted output will be written to stdout
- Added `--check` command line flag. If enabled, then StyLua will check through the files and emit a diff for files with incorrect formatting, exiting with status code 1. StyLua will not modifiy files
- Renamed CLI argument `--pattern` to `--glob` (with short form `-g`). `--glob` can now accept multiple globs.
  For example, using `stylua -g *.lua -g !*.spec.lua .` will format all Lua files apart from `.spec.lua` test files.
- Added support for parsing a `.styluaignore` file, which follows a similar structure to `.gitignore` files. Any patterns matched inside of this file will be ignored.

### Changed

- Changed when a table will expand onto new lines. It will now expand after 80 characters have been exceeded, and takes indent level into account

## [0.1.0-alpha.3] - 2020-12-26

### Changed

- Changed the default value of `indent_width` to 4
- Function calls with a single argument will no longer wrap the argument onto a new line. This is subject to change.

### Fixed

- Fixed a new line being added after the `until` token in a repeat block. The new line is now added at the end of the until expression.
- Fixed comments not being preserved within multiline tables
- Fixed trailing comma being added after comments in multiline tables
- Fixed escaping of double-quotes inside of strings being repeated
- Fixed long tables for types collapsing onto a single line for Luau formatting
- Fixed incorrect comment wrapping at the beginning of multiline tables
- Fixed start brace of multiline comments not having correct indentation
- Fixed comments having incorrect indentation when bound to the `end` token at the end of a block.

## [0.1.0-alpha.2] - 2020-12-22

### Added

- Single quote escapes are now removed from string literals if present when converting to double-quoted strings

### Changed

- If there is a single argument in a function call, and it is either a table or anonymous function, the relevant start/end tokens are no longer pushed onto new lines
- Comments are now left completely unformatted, apart from trimming trailing whitespace at the end of single-line comments

### Fixed

- Double quotes are now escaped when converting from single quote to double quote strings

## [0.1.0-alpha] - 2020-12-22

Initial alpha release

[unreleased]: https://github.com/JohnnyMorganz/StyLua/compare/v0.15.2...HEAD
[0.15.2]: https://github.com/JohnnyMorganz/StyLua/releases/tag/v0.15.2
[0.15.1]: https://github.com/JohnnyMorganz/StyLua/releases/tag/v0.15.1
[0.15.0]: https://github.com/JohnnyMorganz/StyLua/releases/tag/v0.15.0
[0.14.3]: https://github.com/JohnnyMorganz/StyLua/releases/tag/v0.14.3
[0.14.2]: https://github.com/JohnnyMorganz/StyLua/releases/tag/v0.14.2
[0.14.1]: https://github.com/JohnnyMorganz/StyLua/releases/tag/v0.14.1
[0.14.0]: https://github.com/JohnnyMorganz/StyLua/releases/tag/v0.14.0
[0.13.1]: https://github.com/JohnnyMorganz/StyLua/releases/tag/v0.13.1
[0.13.0]: https://github.com/JohnnyMorganz/StyLua/releases/tag/v0.13.0
[0.12.5]: https://github.com/JohnnyMorganz/StyLua/releases/tag/v0.12.5
[0.12.4]: https://github.com/JohnnyMorganz/StyLua/releases/tag/v0.12.4
[0.12.3]: https://github.com/JohnnyMorganz/StyLua/releases/tag/v0.12.3
[0.12.2]: https://github.com/JohnnyMorganz/StyLua/releases/tag/v0.12.2
[0.12.1]: https://github.com/JohnnyMorganz/StyLua/releases/tag/v0.12.1
[0.12.0]: https://github.com/JohnnyMorganz/StyLua/releases/tag/v0.12.0
[0.11.3]: https://github.com/JohnnyMorganz/StyLua/releases/tag/v0.11.3
[0.11.2]: https://github.com/JohnnyMorganz/StyLua/releases/tag/v0.11.2
[0.11.1]: https://github.com/JohnnyMorganz/StyLua/releases/tag/v0.11.1
[0.11.0]: https://github.com/JohnnyMorganz/StyLua/releases/tag/v0.11.0
[0.10.1]: https://github.com/JohnnyMorganz/StyLua/releases/tag/v0.10.1
[0.10.0]: https://github.com/JohnnyMorganz/StyLua/releases/tag/v0.10.0
[0.9.3]: https://github.com/JohnnyMorganz/StyLua/releases/tag/v0.9.3
[0.9.2]: https://github.com/JohnnyMorganz/StyLua/releases/tag/v0.9.2
[0.9.1]: https://github.com/JohnnyMorganz/StyLua/releases/tag/v0.9.1
[0.9.0]: https://github.com/JohnnyMorganz/StyLua/releases/tag/v0.9.0
[0.8.1]: https://github.com/JohnnyMorganz/StyLua/releases/tag/v0.8.1
[0.8.0]: https://github.com/JohnnyMorganz/StyLua/releases/tag/v0.8.0
[0.7.1]: https://github.com/JohnnyMorganz/StyLua/releases/tag/v0.7.1
[0.7.0]: https://github.com/JohnnyMorganz/StyLua/releases/tag/v0.7.0
[0.6.0]: https://github.com/JohnnyMorganz/StyLua/releases/tag/v0.6.0
[0.5.0]: https://github.com/JohnnyMorganz/StyLua/releases/tag/v0.5.0
[0.4.1]: https://github.com/JohnnyMorganz/StyLua/releases/tag/v0.4.1
[0.4.0]: https://github.com/JohnnyMorganz/StyLua/releases/tag/v0.4.0
[0.3.0]: https://github.com/JohnnyMorganz/StyLua/releases/tag/v0.3.0
[0.2.1]: https://github.com/JohnnyMorganz/StyLua/releases/tag/v0.2.1
[0.2.0]: https://github.com/JohnnyMorganz/StyLua/releases/tag/v0.2.0
[0.1.0]: https://github.com/JohnnyMorganz/StyLua/releases/tag/v0.1.0
[0.1.0-alpha.3]: https://github.com/JohnnyMorganz/StyLua/releases/tag/v0.1.0-alpha.3
[0.1.0-alpha.2]: https://github.com/JohnnyMorganz/StyLua/releases/tag/v0.1.0-alpha.2
[0.1.0-alpha]: https://github.com/JohnnyMorganz/StyLua/releases/tag/v0.1.0-alpha<|MERGE_RESOLUTION|>--- conflicted
+++ resolved
@@ -7,11 +7,10 @@
 
 ## [Unreleased]
 
-<<<<<<< HEAD
 ### Changed
 
 - Several optimisations applied to formatting functions to reduce time taken. Files which previously did not terminate (6MB+) now finish in reasonable time
-=======
+
 ### Fixed
 
 - Fixed necessary parentheses removed in `(-X) ^ Y` causing change in semantics ([#623](https://github.com/JohnnyMorganz/StyLua/issues/623))
@@ -26,7 +25,6 @@
 - Fixed Luau return type in parentheses containing a comment on the last item being collapsed causing a syntax error ([#608](https://github.com/JohnnyMorganz/StyLua/issues/608))
 - Fix parentheses removed which highlight precedence in `(not X) == Y` causing linting errors ([#609](https://github.com/JohnnyMorganz/StyLua/issues/609))
 - Fix build script for `@johnnymorganz/stylua` to include all lua and luau features ([#614](https://github.com/JohnnyMorganz/StyLua/issues/614))
->>>>>>> ffbef7ea
 
 ## [0.15.1] - 2022-09-22
 
