# Changelog
All notable changes to this project will be documented in this file.

The format is based on [Keep a Changelog](https://keepachangelog.com/en/1.0.0/),
and this project adheres to [Semantic Versioning](https://semver.org/spec/v2.0.0.html).

## [Unreleased]
### Added
- Added support for creating new `Config` structs when using StyLua as a library
<<<<<<< HEAD
- Added configuration for quote style. There are four quote style options - `AutoPreferDouble`, `AutoPreferSingle`, `ForceDouble` and `ForceSingle`.
For the auto styles, we will prefer the quote type specified, but fall back to the opposite if it means there are fewer escapes. For the
force styles, we will always use the quote type specified.

### Changed
- Changed the default quote style from `ForceDouble` to `AutoPreferDouble`. We will now default to swapping quote type if it will reduce the number of escapes.
=======
- Empty newlines at the start and end of a block will now be removed as they are unnecessary

### Changed
- Function call heuristic have been further improve to decide when to expand the function call arguments onto multiple lines.
- StyLua now allows some arguments after a multiline table before forcing expansion. This makes sense for something like `setmetatable({ ... }, class)`, where
`{ ... }` is a multiline table, but we don't want to expand onto multiple lines. StyLua will not allow a mixture of multiline tables and small identifiers in between
(e.g. `call({ ... }, foo, { ... })`), in order to improve readability.
>>>>>>> 3147f53a

### Fixed
- Fixed tables with internal comments (and no fields) incorrectly collapsing to a single line
- Fixed parentheses being incorrectly removed around a BinOp where first value was a UnOp
- Fixed indentation of leading comments bound to the end brace of a multiline table
- Fixed LastStmt (return/break etc.) still being formatted when it wasn't defined inside the range

## [0.5.0] - 2021-02-24
### Added
- Added support for removing excess parentheses around expressions.
e.g. `print((x))` will be formatted to `print(x)`, as the parentheses are unnecessary. We also consider cases
where parentheses should not be removed, e.g. `print((x()))` - removing the parentheses changes the meaning of the code.
- Added formatting of BinOp expressions within function calls. If there is a long expression as a function argument and it contains binops, it will now span multiple lines
- Added a `column_width` setting, which is used to guide when StyLua should wrap lines. It defaults to `120`.
- Added support for formatting ranges. You can now specificy ranges using ``--range-start <num>`` and ``--range-end <num>`` (both optional, and both inclusive).
If a range is provided, only statements within the range will be formatted. Currently only supports ranges containing whole statements, and is not more granular.
- Added support for ignore comments. If the line before a statement begins with the comment `-- stylua: ignore`, then the statement will be ignored during formatting.
This currently only supports ignoring statement-level nodes

### Changed
- Improved CLI `--check` output. We now use a more detailed output which should help in determining diffs
- Improved calculations in places to determine when to wrap lines

### Fixed
- Fixed an expression ending with an UnOp (e.g. `#foo`) and a trailing comment forcing an unnecessary hanging expression
- Fixed loss of comments trailing punctuation within function parameters
- Comments within function parameters now force the parameter to go mutliline, fixing syntax errors created from previous formatting
- Fixed incorrect indentation of body of expressions spanning multiple lines (e.g. anonymous functions/tables) when the expression is part of a hanging binop
- Fixed incorrect formatting of multiple long comma-separated assignment/returns causing the comma to be placed onto a new line

## [0.4.1] - 2021-02-05
### Fixed
- Fixed function calls being incorrectly expanded due to a comment within the arguments.
We will now only check for leading/trailing comments for argument expressions to see if we need to keep it expanded or not.

## [0.4.0] - 2021-02-05
### Added
- Added formatting for number literals which begin with a decimal. For consistency, a "0" will be prepended (i.e. `.5` turns to `0.5`)
- Long expressions in a return statement will now hang onto multiple lines if necessary
- StyLua will now handle expressions in parentheses if they are long, by breaking them down further.
- Added support for ambiguous syntax. StyLua will now keep the semicolon and format as required

### Fixed
- Fixed "then" and "do" tokens not being correctly indented when if-then and while-do statements are pushed onto multiple lines
- Fixed incorrect newline formatting when a return type is present for an anonymous function in Luau
- Fixed multiline expressions where the binop has a trailing comment being incorrectly formatted, breaking code
- Fixed a trailing comment at the end of a whole binop expression unnecessarily forcing a hanging expression

## [0.3.0] - 2021-01-15
### Added
- StyLua will now test escapes of characters other than quotes in strings to see if they are unnecessary and remove them if so
- Adds wrapping for large expressions to push them onto multiple lines. Statements with line of longer than 120 characters will trigger expression wrapping where possible.
The expression will be split at its Binary Operators, excluding relational operators.

### Fixed
- Fixed `.styluaignore` file extension matching not working due to the default override glob
- Cleaned up descriptions of options when running `stylua --help`
- Fixed issue with `stylua.toml` requiring a complete configuration file with all options set
- Fixed issue with escapes unrelated to quotes inside of strings not being preserved
- Fixed incorrect formatting when trailing comments are present in function arguments and other locations.
In function arguments, it will remain expanded if there is a comment present. Similarly, comments are now preserved in punctuated sequencues.

## [0.2.1] - 2021-01-03
### Fixed
- Fixed `until` token in a repeat block not being correctly indented
- Fixed regression causing the first and last item of an expanded table to not be correctly indented

## [0.2.0] - 2020-12-31
### Changed
- Changed heuristics for expanding function arguments. StyLua will now check through the arguments and look out for expanded tables
or anonymous functions, and if found, will not expand the function call. However, if there are any other type of expression mixed between,
then the function call will remain expanded.
- Change internals of the formatter by reducing amount of cloning of AST nodes. Improves performance by 22%

## [0.1.0] - 2020-12-30
### Added
- StyLua will now take into account if a table was originally expanded onto multiple lines. If so, StyLua won't attempt to collapse it
- Added support for reading in from stdin for the CLI, use `stylua -` to make StyLua read from stdin, and a formatted output will be written to stdout
- Added `--check` command line flag. If enabled, then StyLua will check through the files and emit a diff for files with incorrect formatting, exiting with status code 1. StyLua will not modifiy files
- Renamed CLI argument `--pattern` to `--glob` (with short form `-g`). `--glob` can now accept multiple globs.
For example, using `stylua -g *.lua -g !*.spec.lua .` will format all Lua files apart from `.spec.lua` test files.
- Added support for parsing a `.styluaignore` file, which follows a similar structure to `.gitignore` files. Any patterns matched inside of this file will be ignored.

### Changed
- Changed when a table will expand onto new lines. It will now expand after 80 characters have been exceeded, and takes indent level into account

## [0.1.0-alpha.3] - 2020-12-26
### Changed
- Changed the default value of `indent_width` to 4
- Function calls with a single argument will no longer wrap the argument onto a new line. This is subject to change.

### Fixed
- Fixed a new line being added after the `until` token in a repeat block. The new line is now added at the end of the until expression.
- Fixed comments not being preserved within multiline tables
- Fixed trailing comma being added after comments in multiline tables
- Fixed escaping of double-quotes inside of strings being repeated
- Fixed long tables for types collapsing onto a single line for Luau formatting
- Fixed incorrect comment wrapping at the beginning of multiline tables
- Fixed start brace of multiline comments not having correct indentation
- Fixed comments having incorrect indentation when bound to the `end` token at the end of a block.

## [0.1.0-alpha.2] - 2020-12-22
### Added
- Single quote escapes are now removed from string literals if present when converting to double-quoted strings

### Changed
- If there is a single argument in a function call, and it is either a table or anonymous function, the relevant start/end tokens are no longer pushed onto new lines
- Comments are now left completely unformatted, apart from trimming trailing whitespace at the end of single-line comments

### Fixed
- Double quotes are now escaped when converting from single quote to double quote strings

## [0.1.0-alpha] - 2020-12-22
Initial alpha release<|MERGE_RESOLUTION|>--- conflicted
+++ resolved
@@ -7,22 +7,17 @@
 ## [Unreleased]
 ### Added
 - Added support for creating new `Config` structs when using StyLua as a library
-<<<<<<< HEAD
 - Added configuration for quote style. There are four quote style options - `AutoPreferDouble`, `AutoPreferSingle`, `ForceDouble` and `ForceSingle`.
 For the auto styles, we will prefer the quote type specified, but fall back to the opposite if it means there are fewer escapes. For the
 force styles, we will always use the quote type specified.
-
-### Changed
-- Changed the default quote style from `ForceDouble` to `AutoPreferDouble`. We will now default to swapping quote type if it will reduce the number of escapes.
-=======
-- Empty newlines at the start and end of a block will now be removed as they are unnecessary
 
 ### Changed
 - Function call heuristic have been further improve to decide when to expand the function call arguments onto multiple lines.
 - StyLua now allows some arguments after a multiline table before forcing expansion. This makes sense for something like `setmetatable({ ... }, class)`, where
 `{ ... }` is a multiline table, but we don't want to expand onto multiple lines. StyLua will not allow a mixture of multiline tables and small identifiers in between
 (e.g. `call({ ... }, foo, { ... })`), in order to improve readability.
->>>>>>> 3147f53a
+- Empty newlines at the start and end of a block will now be removed as they are unnecessary
+- Changed the default quote style from `ForceDouble` to `AutoPreferDouble`. We will now default to swapping quote type if it will reduce the number of escapes.
 
 ### Fixed
 - Fixed tables with internal comments (and no fields) incorrectly collapsing to a single line
