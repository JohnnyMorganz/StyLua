--- conflicted
+++ resolved
@@ -6,11 +6,8 @@
 
 ## [Unreleased]
 ### Fixed
-<<<<<<< HEAD
+- Fixed severe performance regression due to a change in table formatting leading to exponential blowup for nested tables. ([#205](https://github.com/JohnnyMorganz/StyLua/issues/205))
 - Fixed long binop chains with a comment deep inside not being hung, leading to a syntax error. ([#210](https://github.com/JohnnyMorganz/StyLua/issues/210))
-=======
-- Fixed severe performance regression due to a change in table formatting leading to exponential blowup for nested tables. ([#205](https://github.com/JohnnyMorganz/StyLua/issues/205))
->>>>>>> 253a7a0d
 
 ## [0.9.2] - 2021-06-20
 ### Changed
