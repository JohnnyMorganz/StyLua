# Changelog

All notable changes to this project will be documented in this file.

The format is based on [Keep a Changelog](https://keepachangelog.com/en/1.0.0/),
and this project adheres to [Semantic Versioning](https://semver.org/spec/v2.0.0.html).

## [Unreleased]

### Fixed

<<<<<<< HEAD
- Fixed formatting of dot function call chains with comment between dot and names ([#747](https://github.com/JohnnyMorganz/StyLua/issues/747))
=======
- Fixed LuaJIT suffixes `LL`/`ULL` causing a panic when running in `--verify` mode ([#750](https://github.com/JohnnyMorganz/StyLua/issues/750))
- Fixed incorrect formatting of conditionals when `collapse_simple_statement` is enabled and the block begins with an empty line ([#744](https://github.com/JohnnyMorganz/StyLua/issues/744))
>>>>>>> a0d1b5dd

## [0.18.1] - 2023-07-15

### Fixed

- Fixed parentheses around a single Luau type pack in a generic being removed causing syntax errors ([#729](https://github.com/JohnnyMorganz/StyLua/issues/729))

## [0.18.0] - 2023-06-14

### Added

- Multiline ignores (`-- stylua: ignore start` / `-- stylua: ignore end`) will now work within table fields ([#705](https://github.com/JohnnyMorganz/StyLua/issues/705)):

```lua
require("foo").bar {
	-- stylua: ignore start
	baz      =0, -- < not formatted
	foo   =   2, -- < not formatted
	-- stylua: ignore end
	bar        =     1234 -- formatted
}
```

- Added option `"Input"` to `call_parentheses` setting, where call parentheses are retained based on their presence in the original input code. ([#668](https://github.com/JohnnyMorganz/StyLua/issues/668))
  Note: this setting removes all automation in determining call parentheses, and consistency is not enforced.

### Changed

- Improved heuristics around Luau type excess parentheses removal, so unnecessary types are removed in more locations

### Fixed

- Function calls are now formatted onto multiple lines if the opening brace `{` of a multiline table forces one of the lines over width ([#704](https://github.com/JohnnyMorganz/StyLua/issues/704))
- Fixed missing option `--sort-requires` to enable sort requires on the command line ([#669](https://github.com/JohnnyMorganz/StyLua/issues/669))

```sh
$ stylua --sort-requires test.lua
```

- Fixed parentheses removed around Luau optional type `(B?)` causing syntax errors when present in an intersection `A & (B?)` ([#679](https://github.com/JohnnyMorganz/StyLua/issues/679))
- Fixed comments lost when parentheses removed around Luau types
- Fixed race condition where if a file is passed more than once as an argument to format, then it could potentially be wiped completely (for example, if an ancestor directory is passed and recursively searched, as well as the file itself) ([#708](https://github.com/JohnnyMorganz/StyLua/issues/708))

## [0.17.1] - 2023-03-30

### Fixed

- Bumped internal parser dependency which should fix parsing problems for comments with Chinese characters, and multiline string escapes
- Fixed comments in punctuated lists for return statements or assignments being incorrectly formatted leading to syntax errors ([#662](https://github.com/JohnnyMorganz/StyLua/issues/662))
- Fixed line endings not being correctly formatted in multiline string literals and comments ([#665](https://github.com/JohnnyMorganz/StyLua/issues/665))

## [0.17.0] - 2023-03-11

### Added

- Added support for "sort requires", which sorts top-level statements of the form `local NAME = require(EXPR)` lexicographically on `NAME`.
  We do this by treating a group of consecutive requires as a "block", and then sorting **only within** the block. Any other statement, or an empty line, between require statements will split the group into two separate blocks (and can be used to separate the sorting). A block of requires will not move around the file.
  Roblox Luau statements of the form `local NAME = game:GetService(EXPR)` will also be sorted separately.

This feature is disabled by default. To enable it, add the following to your `stylua.toml`:

```toml
[sort_requires]
enabled = true
```

Note: we assume that all requires are **pure** with no side effects. It is not recommended to use this feature if the ordering of your requires matter.

- Added support for [EditorConfig](https://editorconfig.org/), which is taken into account only if no `stylua.toml` was found.

This feature is enabled by default, it can be disabled using `--no-editorconfig`.

- Published StyLua to the [Docker Hub](https://hub.docker.com/r/johnnymorganz/stylua)

## [0.16.1] - 2023-02-10

### Fixed

- Fixed mistransformation of a function argument in a multilined function call when the argument contains a comment, causing a syntax error. We now attempt to hang the expression ([#648](https://github.com/JohnnyMorganz/StyLua/issues/648))
- Fixed verify AST flagging a false positive for parentheses removed around a Luau type ([#643](https://github.com/JohnnyMorganz/StyLua/issues/643))

## [0.16.0] - 2023-01-15

### Added

- Unnecessary parentheses around Luau types will now be removed ([#611](https://github.com/JohnnyMorganz/StyLua/issues/611))
- Collapse a body containing only a `goto` statement when `collapse_simple_statement` is set ([#618](https://github.com/JohnnyMorganz/StyLua/issues/618))

### Changed

- Update internal parser:
  - (`lua52`) Support Lua 5.2 fractional hexidecimal / hexidecimal with exponents ([#621](https://github.com/JohnnyMorganz/StyLua/issues/621))
  - (`lua52`) Support LuaJIT number suffixes LL/ULL/i ([#621](https://github.com/JohnnyMorganz/StyLua/issues/621))
  - (`lua52`) Support `\z` escape sequences in strings ([#613](https://github.com/JohnnyMorganz/StyLua/issues/613))
  - (`luau`) Support Luau string interpolation ([#607](https://github.com/JohnnyMorganz/StyLua/issues/607))
- Several optimisations applied to formatting functions to reduce time taken. Files which previously did not terminate (6MB+) now finish in reasonable time. ([#591](https://github.com/JohnnyMorganz/StyLua/issues/591))
- Assignments of the form `local name = function` will no longer hang at the equals token, and instead force parameters multiline, to reduce unnecessary indentation. ([#595](https://github.com/JohnnyMorganz/StyLua/issues/595))

### Fixed

- Fixed an anonymous function assignment `local x = function()` being unnecessarily indented if the function body contains a comment ([#627](https://github.com/JohnnyMorganz/StyLua/issues/627))
- Fixed malformed formatting when there is a newline between a `return` token and the expressions ([#605](https://github.com/JohnnyMorganz/StyLua/issues/605))
- Fixed malformed formatting of multi-assignment or multi-returns where there is a comment within the expressions list ([#637](https://github.com/JohnnyMorganz/StyLua/issues/637))

## [0.15.3] - 2022-12-07

### Fixed

- Fixed necessary parentheses removed in `(-X) ^ Y` causing change in semantics ([#623](https://github.com/JohnnyMorganz/StyLua/issues/623))
- Take into account `function` token size when formatting an anonymous function `function() end` (particularly relevant when collapsing simple statements) ([#619](https://github.com/JohnnyMorganz/StyLua/issues/619))
- Support hanging inside of Luau type arrays `{ T }` to fix formatting issues when comments are present ([#617](https://github.com/JohnnyMorganz/StyLua/issues/617))

## [0.15.2] - 2022-10-31

### Fixed

- Fix incorrect indentation level used for hanging expressions in if expression syntax ([#596](https://github.com/JohnnyMorganz/StyLua/issues/596))
- Fixed Luau return type in parentheses containing a comment on the last item being collapsed causing a syntax error ([#608](https://github.com/JohnnyMorganz/StyLua/issues/608))
- Fix parentheses removed which highlight precedence in `(not X) == Y` causing linting errors ([#609](https://github.com/JohnnyMorganz/StyLua/issues/609))
- Fix build script for `@johnnymorganz/stylua` to include all lua and luau features ([#614](https://github.com/JohnnyMorganz/StyLua/issues/614))

## [0.15.1] - 2022-09-22

### Fixed

- Updated parser to fix comments parsing issues ([#585](https://github.com/JohnnyMorganz/StyLua/issues/585), [#587](https://github.com/JohnnyMorganz/StyLua/issues/587))

## [0.15.0] - 2022-09-21

### Added

- Added support for Lua 5.3, gated behind the `lua53` feature flag ([#534](https://github.com/JohnnyMorganz/StyLua/issues/534))
- Added support for Lua 5.4, gated behind the `lua54` feature flag ([#533](https://github.com/JohnnyMorganz/StyLua/issues/533))
- Added `--allow-hidden` flag to allow entering and formatting hidden files/directories ([#562](https://github.com/JohnnyMorganz/StyLua/issues/562))
- Added `--output-format=summary` which can be used with `--check` to output a summary of the list of files not correctly formatted ([#573](https://github.com/JohnnyMorganz/StyLua/issues/573))

### Changed

- We will no longer expand function calls when it contains an inlined multiline comment ([#543](https://github.com/JohnnyMorganz/StyLua/issues/543), [#561](https://github.com/JohnnyMorganz/StyLua/issues/561))

### Fixed

- Precommit hook now supports downloading aarch64 binary for M1 macs ([#558](https://github.com/JohnnyMorganz/StyLua/issues/558))
- Fixed mistransformations of generic for loop with comments in the expression list ([#579](https://github.com/JohnnyMorganz/StyLua/issues/579))
- Fixed `then`/`else` token not taken into account when formatting an if-expression ([#582](https://github.com/JohnnyMorganz/StyLua/issues/582))

## [0.14.3] - 2022-08-27

### Fixed

- Fixed macOS aarch64 target in release workflow ([#528](https://github.com/JohnnyMorganz/StyLua/issues/528))
- Long union/interesection types inside of a parentheses will now cause the parentheses to expand multiline ([#531](https://github.com/JohnnyMorganz/StyLua/issues/531))
- Fixed leading comments lost from an expression when excessive parentheses are removed from it ([#530](https://github.com/JohnnyMorganz/StyLua/issues/530))
- Fixed comments present in a complex expression not forcing multiline hanging leading to a syntax error ([#524](https://github.com/JohnnyMorganz/StyLua/issues/524))
- Fixed unnecessary break on `else` in an if-expression when the expression contains a comment ([#520](https://github.com/JohnnyMorganz/StyLua/issues/520))
- Take into account the extra line created when hanging at equals token in an assignment. This should prevent unnecessary hanging ([#542](https://github.com/JohnnyMorganz/StyLua/issues/542))
- Fixed comments added to a newly created trailing comment not being formatted ([#547](https://github.com/JohnnyMorganz/StyLua/issues/547))
- Fixed call chain with a small prefix not being kept inlined causing unstable formatting ([#514](https://github.com/JohnnyMorganz/StyLua/issues/514))
- Fixed shape computation for table fields causing unnecessary expansion ([#551](https://github.com/JohnnyMorganz/StyLua/issues/551))
- Fixed hanging the prefix string in `("str"):call` unnecessarily when it provides no benefit ([#508](https://github.com/JohnnyMorganz/StyLua/issues/508))
- Fixed table field value being expanded when it could be hanged instead ([#541](https://github.com/JohnnyMorganz/StyLua/issues/541))

## [0.14.2] - 2022-07-27

### Fixed

- Fixed var expression with trailing comments on initial prefix being collapsed leading to malformed formatting ([#509](https://github.com/JohnnyMorganz/StyLua/issues/509))
- Fixed return with comment between return and expression being collapsed leading to malformed formatting ([#504](https://github.com/JohnnyMorganz/StyLua/issues/504))
- Fixed release assets for precommit by marking release artifacts as application/zip ([#496](https://github.com/JohnnyMorganz/StyLua/issues/496))

## [0.14.1] - 2022-07-21

### Changed

- Chained var expression formatting will now follow the exact same steps as chained function call formatting

### Fixed

- Fixed var expression with comments collapsing leading to malformed formatting ([#500](https://github.com/JohnnyMorganz/StyLua/issues/500))
- Fixed ignore behavior for `--stdin-filepath` ([#495](https://github.com/JohnnyMorganz/StyLua/issues/495))

## [0.14.0] - 2022-07-06

### Added

- `--output-format=json` now outputs all (error) messages in JSON format ([#453](https://github.com/JohnnyMorganz/StyLua/issues/453))
- Added WASM build support. Stylua is available on npm for consumption in Node.js or a browser (using a bundler) - https://www.npmjs.com/package/@johnnymorganz/stylua
- Ignore comments will now be respected before fields inside tables ([#448](https://github.com/JohnnyMorganz/StyLua/issues/448))
- Stylua library (`stylua_lib`) now exposes a `format_ast(ast, config, range, verification)` function to format a full-moon AST directly ([#482](https://github.com/JohnnyMorganz/StyLua/issues/482))
- Added `collapse_simple_statement` option. It can take the values `Never` (default), `FunctionOnly`, `ConditionalOnly` or `Always`. When enabled, "simple" functions or if statements (ones where they only return a value or have a simple statement such as a function call) will be collapsed onto a single line where possible.

### Changed

- We now attempt to first hang the equals token in an assignment before expanding the RHS expression, provided the expression is not "complex" ([#292](https://github.com/JohnnyMorganz/StyLua/issues/292), [#489](https://github.com/JohnnyMorganz/StyLua/issues/489))
- We now use the current indent level of comments preceding an `elseif`/`else` token to determine whether they should still be indented one level or inlined with the `elseif`/`else` token. ([#254](https://github.com/JohnnyMorganz/StyLua/issues/254))
- Static chained function calls (i.e., `foo.bar().baz()`) will now hang if necessary ([#368](https://github.com/JohnnyMorganz/StyLua/issues/368))
- The first call in a chained function call will now inline with the prefix if the prefix begins with an uppercase letter or the prefix is smaller (in length) than the indent width
- A chained function call will not expand if the first call gets inlined

### Fixed

- [**Luau**] Fixed spacing lost before a comment within a type generic ([#446](https://github.com/JohnnyMorganz/StyLua/issues/446))
- [**Luau**] Removed unnecessary expansion of a type generic with a single table as the parameter ([#442](https://github.com/JohnnyMorganz/StyLua/issues/442))
- Fixed incorrect extra indentation of an expanded parentheses passed as a function call argument ([#456](https://github.com/JohnnyMorganz/StyLua/issues/456))
- [**Luau**] Increased the shape size of the expression in a type assertion so that it will correctly hang if over width ([#466](https://github.com/JohnnyMorganz/StyLua/issues/466))
- Fixed binary expression in a table field containing a comment being collapsed leading to malformed formatted ([#471](https://github.com/JohnnyMorganz/StyLua/issues/471))
- Fixed end parentheses of a function call with a multiline comment internally being expanded onto a new line unnecessarily ([#473](https://github.com/JohnnyMorganz/StyLua/issues/473))
- Fixed severe performance regression with complex nested function calls ([#477](https://github.com/JohnnyMorganz/StyLua/issues/477))

## [0.13.1] - 2022-04-11

### Fixed

- Fixed leading trivia on semicolon lost when semicolon is removed ([#431](https://github.com/JohnnyMorganz/StyLua/issues/431))
- Fixed shape calculation of the RHS of a binary expression not correctly reset when hanging, causing it to expand unnecessarily ([#432](https://github.com/JohnnyMorganz/StyLua/issues/432))
- Fixed unstable formatting of tables at column width boundary ([#436](https://github.com/JohnnyMorganz/StyLua/issues/436))
- Fixed assignments no longer hanging at equals token if a comment is present, but the expression is not hangable at a binop. ([#439](https://github.com/JohnnyMorganz/StyLua/issues/439))
- Fixed unstable formatting around comments within type declarations ([#397](https://github.com/JohnnyMorganz/StyLua/issues/397), [#430](https://github.com/JohnnyMorganz/StyLua/issues/430))
- Fixed parentheses around type assertions in a binary expression being removed leading to incorrect semantics. ([#441](https://github.com/JohnnyMorganz/StyLua/issues/441))

## [0.13.0] - 2022-03-31

### Added

- Added support for alternative diff outputs. You can now use `--output-format=unified` or `--output-format=json` to output a unified diff or json mismatches list respectively. A unified diff can be fed into other tools such as `patch` or `delta`, whilst a JSON diff provides a more machine readable format useful for extensions. ([#230](https://github.com/JohnnyMorganz/StyLua/issues/230))

### Changed

- Migrate internal dependency for CLI arguments handling, with improved help messages.
- Type declarations consisting of unions/intersections where an inner type has a multiline comment will now force hanging
- Generic fors will no longer expand onto multiple lines if the expression looping over is a function call with a single table argument (e.g., `ipairs({ ... })`) ([#405](https://github.com/JohnnyMorganz/StyLua/issues/405))
- Excess parentheses around a type assertion will now be removed. ([#383](https://github.com/JohnnyMorganz/StyLua/issues/383), [[#425](https://github.com/JohnnyMorganz/StyLua/issues/425)])
- When hanging an assignment of an expression contained within parentheses, we do not add an extra indentation. The formatting is now consistent with expanded tables and function calls. ([#274](https://github.com/JohnnyMorganz/StyLua/issues/274))

### Fixed

- Fixed issue through static linking where Windows binary would not execute due to missing `VCRUNTIME140.dll`. ([#413](https://github.com/JohnnyMorganz/StyLua/issues/413))
- Fixed assignment with comment sometimes not hanging leading to malformed syntax. ([#416](https://github.com/JohnnyMorganz/StyLua/issues/416))
- Fixed block ignores not applied when multiple leading block ignore comments are present at once. ([#421](https://github.com/JohnnyMorganz/StyLua/issues/421))
- Fixed ordering of comments when semicolon after statement is removed. ([#423](https://github.com/JohnnyMorganz/StyLua/issues/423))

## [0.12.5] - 2022-03-08

### Fixed

- Fixed crashed due to unhandled generic type packs under the `luau` feature flag. ([#403](https://github.com/JohnnyMorganz/StyLua/issues/403))

## [0.12.4] - 2022-03-02

### Fixed

- Fixed long comments forcing unnecessary hanging of type declarations. ([#384](https://github.com/JohnnyMorganz/StyLua/issues/384))
- Fixed long intersection types not hanging. ([#382](https://github.com/JohnnyMorganz/StyLua/issues/382))
- Fixed comments being lost around a condition when unnecessary parentheses are removed. ([#389](https://github.com/JohnnyMorganz/StyLua/issues/389))
- Fixed multiline expression with comments inside parentheses being collapsed leading to a syntax error. ([#386](https://github.com/JohnnyMorganz/StyLua/issues/386))
- Fixed ignore comments not respected in child blocks of ignored statements. ([#387](https://github.com/JohnnyMorganz/StyLua/issues/387))
- Fixed values in type tables not hanging when over width. ([#394](https://github.com/JohnnyMorganz/StyLua/issues/394))
- Fixed type info generics not hanging when over width. ([#394](https://github.com/JohnnyMorganz/StyLua/issues/394))
- Fixed callback types with binop type parameters / return types not hanging leading to a syntax error when comments are present. ([#396](https://github.com/JohnnyMorganz/StyLua/issues/396))
- Fixed type declarations not hanging properly causing them to go over width. This includes hanging at the equals token and hanging union/intersection types.

## [0.12.3] - 2022-02-17

### Fixed

- Fixed call chains not hanging when comments were present in between calls, leading to a syntax error. ([#367](https://github.com/JohnnyMorganz/StyLua/issues/367))
- Fixed if-expression syntax getting unnecessarily expanded further due to trailing comments. ([#375](https://github.com/JohnnyMorganz/StyLua/issues/375))
- Fixed formatting of leading comments of a keyword in if-expression syntax. ([#374](https://github.com/JohnnyMorganz/StyLua/issues/374))
- Fixed formatting of long type declarations which go over the line width to hang if possible. ([#372](https://github.com/JohnnyMorganz/StyLua/issues/372))
- Fixed mistransformation of comments within a type union leading to a syntax error. ([#378](https://github.com/JohnnyMorganz/StyLua/issues/378))

## [0.12.2] - 2022-02-06

### Fixed

- Fixed crash due to unhandled singleton type formatting under the `luau` feature flag. ([#358](https://github.com/JohnnyMorganz/StyLua/issues/358))
- Includes types in shape calculation for causing a generic for to go multiline under the `luau` feature flag. ([#360](https://github.com/JohnnyMorganz/StyLua/issues/360))

## [0.12.1] - 2022-02-01

### Fixed

- Fixed misformatting of conditions in if-expression syntax leading to spurious whitespace under the `luau` feature flag. ([#349](https://github.com/JohnnyMorganz/StyLua/issues/349))
- Fixed incorrect shape calculation in if-expression syntax: if-expression will now go multiline when only slightly over column width (`luau` feature flag).
- Fixed incorrect handling of comments at the end of a callback type's arguments under the `luau` feature flag. ([#352](https://github.com/JohnnyMorganz/StyLua/issues/352))
- Fixed mistransformation of type declaration when the type info is a union which must be multiline due to comments under the `luau` feature flag. ([#351](https://github.com/JohnnyMorganz/StyLua/issues/351))
- Fixed leading comments on a `|` symbol in a type info being lost when hanging the type under the `luau` feature flag.
- Fixed trailing comments of a function call being lost as parentheses are removed around a single argument when `call_parentheses` is set to not `Always`. ([#356](https://github.com/JohnnyMorganz/StyLua/issues/356))

## [0.12.0] - 2022-01-31

### Added

- Added option `call_parentheses`:
  Specify whether to apply parentheses on function calls with single string or table arg. Possible options: `Always` (default), `NoSingleString`, `NoSingleTable`, `None`. ([#329](https://github.com/JohnnyMorganz/StyLua/issues/329))
- Added proper multiline hanging of generic for syntax. ([#322](https://github.com/JohnnyMorganz/StyLua/issues/322))
- Added proper formatting for if-expression syntax under the `luau` feature flag. ([#289](https://github.com/JohnnyMorganz/StyLua/issues/289))
- Updated parser to add support for generic/variadic type packs, singleton types and default types under the `luau` feature flag.

### Fixed

- Fixed generic variadics not being handled under the `luau` feature flag. ([#333](https://github.com/JohnnyMorganz/StyLua/issues/333))
- Fixed issue with comments within an assignment not being correctly handled, leading to a syntax error. ([#340](https://github.com/JohnnyMorganz/StyLua/issues/340))
- Fixed parentheses around an IfExpression being removed, leading to incorrect semantics, under the `luau` feature flag. ([#345](https://github.com/JohnnyMorganz/StyLua/issues/345))

### Deprecated

- Option `no_call_parentheses` has been deprecated. Use `call_parentheses = "None"` instead.

## [0.11.3] - 2022-01-01

### Fixed

- Fixed comments preceding a comma within a function call or parameter list for a function definition being mistransformed leading to a syntax error. ([#307](https://github.com/JohnnyMorganz/StyLua/issues/307))
- Fixed IfExpression having abnormal leading whitespace under the `luau` feature flag. ([#315](https://github.com/JohnnyMorganz/StyLua/issues/315))
- Fixed incorrect handling of comments in unusual places within a table causing mistransformations leading to syntax errors. ([#318](https://github.com/JohnnyMorganz/StyLua/issues/318))

## [0.11.2] - 2021-11-15

### Fixed

- Fixed spaces around brackets string (`[[string]]`) used as an index or table key (i.e. `[ [[string]] ]`) being removed, leading to a syntax error. ([#293](https://github.com/JohnnyMorganz/StyLua/issues/293))
- Fixed incorrect shape calculation leading to arguments incorrectly expanding when under column width. ([#298](https://github.com/JohnnyMorganz/StyLua/issues/298))
- Fixed incorrect shape calculation for singleline table at the column width boundary. ([#296](https://github.com/JohnnyMorganz/StyLua/issues/296))
- Fixed IfExpression syntax containing extra/abnormal trailing whitespace when currently formatting as-is under the `luau` feature flag. ([#297](https://github.com/JohnnyMorganz/StyLua/issues/297))
- Fixed newlines before arguments in a function call which is later formatted on a single line being preserved, leading to inconsistent formatting. ([#290](https://github.com/JohnnyMorganz/StyLua/issues/290))
- Fixed odd formatting when returning multiple tables or functions only. ([#302](https://github.com/JohnnyMorganz/StyLua/issues/302))
- Fixed comments within an index expression (`foo[index]`) incorrectly handled leading to malformed formatting. ([#304](https://github.com/JohnnyMorganz/StyLua/issues/304))

## [0.11.1] - 2021-11-08

### Changed

- Updated internal parser to fix parsing issues and update `luau` parsing. ([#229](https://github.com/JohnnyMorganz/StyLua/issues/229), [#231](https://github.com/JohnnyMorganz/StyLua/issues/231))
- Default glob now matches `**/*.luau` (as well as `**/*.lua`) when the `luau` flag is enabled. ([#291](https://github.com/JohnnyMorganz/StyLua/issues/291))

### Fixed

- Fixed indentation of type callback specifier parameters when parameters have leading comment trivia. ([#278](https://github.com/JohnnyMorganz/StyLua/issues/278))
- Fixed trailing comma not being taken into account when determining the width of a field in a multiline table. ([#282](https://github.com/JohnnyMorganz/StyLua/issues/282))
- Fixed `--num-threads 1` causing a deadlock. ([#281](https://github.com/JohnnyMorganz/StyLua/issues/281))
- Fixed whitespace around parts of a binary expression causing it to over-hang in first pass, leading to unstable formatting. ([#287](https://github.com/JohnnyMorganz/StyLua/issues/287))

## [0.11.0] - 2021-09-16

### Changed

- In Luau type tables, a newline after the opening brace will now force the type table multiline. This is the same procedure as standard tables. ([#226](https://github.com/JohnnyMorganz/StyLua/issues/226))
- In Luau, type specifiers for function parameters will now force the parameters to be formatted multiline if a specifier is multiline (and there is more than one parameter).
- Improved error messages to make them easier to understand.

### Fixed

- Fixed range formatting no longer working when setting the range to statements inside nested blocks. ([#239](https://github.com/JohnnyMorganz/StyLua/issues/239))
- Fixed ignore file present in cwd not taken into account if cwd not included in file paths to format. ([#249](https://github.com/JohnnyMorganz/StyLua/issues/249))
- Fixed config locations (`$XDG_CONFIG_HOME` and `$HOME/.config`) not being looked into correctly on macOS when `--search-parent-directories` is used. ([#260](https://github.com/JohnnyMorganz/StyLua/issues/260))
- Fixed incorrect indentation of multiline type specifiers for function parameters under the `luau` feature flag. ([#256](https://github.com/JohnnyMorganz/StyLua/issues/256))
- Fixed unstable formatting caused by a singleline table which just reaches the column width. ([#261](https://github.com/JohnnyMorganz/StyLua/issues/261))
- Fixed misformatting of a binop expression as precedence of the RHS expression was not taken into account. ([#257](https://github.com/JohnnyMorganz/StyLua/issues/257), [#261](https://github.com/JohnnyMorganz/StyLua/issues/261))

## [0.10.1] - 2021-08-08

### Fixed

- Fixed an incorrect trailing comma being added to function args as part of a multiline expression list leading to a syntax error. ([#227](https://github.com/JohnnyMorganz/StyLua/issues/227))
- Fixed the first expression in a multiple assignment prematurely hanging even if its below the column width. ([#233](https://github.com/JohnnyMorganz/StyLua/issues/233))
- Updated internal parser to fix parsing issues for Luau code under the `luau` feature flag.

## [0.10.0] - 2021-07-11

### Added

- Added flag `--verify` which, when enabled, attempts to verify the generated output AST with the input AST to detect any changes to code correctness. Useful for adopting StyLua into a large codebase, at the cost of slower processing. ([#199](https://github.com/JohnnyMorganz/StyLua/issues/199))
- Added optional command line options `--column-width`, `--indent-type`, `--indent-width`, `--line-endings` and `--quote-style`, which, when provided, will override any configuration setting inferred from the default or a `stylua.toml`. ([#213](https://github.com/JohnnyMorganz/StyLua/issues/213))
- Added multithreaded support for formatting file in the CLI. Now each file will be formatted in its own thread. The number of threads used defaults to the number of cores on your computer, but can be set using `--num-threads`
- Added support for disabling formatting over specific ranges. Use `-- stylua: ignore start` to disable formatting and `-- stylua: ignore end` to re-enable it. The comment must be preceding a statement and disabling formatting cannot cross block scope boundaries. ([#198](https://github.com/JohnnyMorganz/StyLua/issues/198))

### Changed

- Luau type tables (`luau` feature flag) now use the same formatting strategy as normal expression tables, so that their formatting is more aligned.
- Luau typings now have improved checking against the current shape width to determine how to format if over column width.
- Luau callback types will now format multiline if they become over width under the `luau` feature flag.
- Improved the formatting of return expressions, they are now more in line with assignment expressions. ([#194](https://github.com/JohnnyMorganz/StyLua/issues/194))
- Changed buffering of error messages in the CLI. Originally, they would be buffered till the end, but now they are output immediately when seen.
- Allowed the use of `--check` when taking input from stdin.
- An error when parsing provided globs will cause the program to immediately exit rather than continuing with the incorrect glob.
- Only diff errors will exit with a status code of `1`. Other errors (e.g. parse errors or internal errors) will now exit with status code of `2`.

### Fixed

- Fixed comments inside Luau type tables leading to malformed formatting under the `luau` feature flag. ([#219](https://github.com/JohnnyMorganz/StyLua/issues/219))
- Fixed multiple assignment where an expression was originally hung due to comments being collapsed leading to malformed formatting. ([#222](https://github.com/JohnnyMorganz/StyLua/issues/222))
- Fixed an issue where a function call with a single table argument being hugged with the parentheses which contain comments leading to a syntax error. ([#224](https://github.com/JohnnyMorganz/StyLua/issues/224))

## [0.9.3] - 2021-06-26

### Added

- Added `--verbose` to print debug information, including finding config files and time taken to format files.

### Fixed

- Fixed severe performance regression due to a change in table formatting leading to exponential blowup for nested tables. ([#205](https://github.com/JohnnyMorganz/StyLua/issues/205))
- Fixed long binop chains with a comment deep inside not being hung, leading to a syntax error. ([#210](https://github.com/JohnnyMorganz/StyLua/issues/210))

## [0.9.2] - 2021-06-20

### Changed

- Bumped full-moon to `0.12.1` to fix parsing bugs

### Fixed

- Fixed parentheses around type assertions being classed as unnecessary and removed under the `luau` feature flag.
- Fixed mistransformation of function type where arguments have comments under the `luau` feature flag. ([#201](https://github.com/JohnnyMorganz/StyLua/issues/201))
- Fixed comments in an assignment in between the equals token and the expression leading to a mistransformation. ([#200](https://github.com/JohnnyMorganz/StyLua/issues/200))

## [0.9.1] - 2021-06-17

### Added

- Added `--stdin-filepath` option to specify location of file being taken in from stdin. This is optional and is only used to determine where to find the configuration file. If not provided, we default to searching from current working directory. ([#192](https://github.com/JohnnyMorganz/StyLua/issues/192))

### Fixed

- Fixed empty functions with comments being incorrectly collapsed leading to syntax error. ([#195](https://github.com/JohnnyMorganz/StyLua/issues/195))

## [0.9.0] - 2021-06-15

### Added

- CLI will now look for `stylua.toml` and its hidden counterpart, `.stylua.toml`. ([#145](https://github.com/JohnnyMorganz/StyLua/issues/145))
- Added CLI flag `--search-parent-directories`. If enabled, we will look in parent directories for a configuration file, or look in `$XDG_CONFIG_HOME` or `$XDG_CONFIG_HOME/stylua`. ([#127](https://github.com/JohnnyMorganz/StyLua/issues/127), [#146](https://github.com/JohnnyMorganz/StyLua/issues/146))
- Updated full-moon: Added support for typed variadics, named function type args, and generic functions under the Luau feature flag
- Will now hang on equality operators within binary expressions, if over width.
- If a file path is explicitly provided to the CLI which doesn't end with `.lua` ending, the `*.lua` glob check is skipped. ([#170](https://github.com/JohnnyMorganz/StyLua/issues/170))
- Long type unions will now hang under the `luau` feature flag. ([#165](https://github.com/JohnnyMorganz/StyLua/issues/165))
- Added option `no_call_parentheses`. Enabling this config will remove parentheses around function calls taking a single string/table as an argument. This config was added for adoption purposes. ([#133](https://github.com/JohnnyMorganz/StyLua/issues/133))

### Changed

- Long prefix expressions which are hangable and go over the line limit (e.g. `("foooo" .. "barrrrrrr" .. "bazzzzzz"):format(...)`) will now hang multiline ([#139](https://github.com/JohnnyMorganz/StyLua/issues/139))
- Changed formatting for assignments. We will now try all tactics then determine the best one. Multiple assignments will now no longer attempt to hang a single expression first - we will hang the whole punctuated list. ([#157](https://github.com/JohnnyMorganz/StyLua/issues/157))
- Function calls with single arguments are now possible to be expanded. This will allow the call to be expanded if the line goes over budget. ([#156](https://github.com/JohnnyMorganz/StyLua/issues/156))
- StyLua will now firstly prefer hanging long arguments to function calls to try and fit under the width, before expanding them multiline. ([#159](https://github.com/JohnnyMorganz/StyLua/issues/159))
- When hanging a binary expression, previously, we would always hang the "root" node of AST BinExp tree. Now we will check to see if is necessary (we are over width) before hanging ([#163](https://github.com/JohnnyMorganz/StyLua/issues/163))
- StyLua will hug together table braces with function call parentheses when formatting a function call taking a single table as an argument. ([#182](https://github.com/JohnnyMorganz/StyLua/issues/182))
- Function calls with more than one argument, where an argument is "complex", will now expand multiline. "complex" is an argument spanning multiple lines, but excludes a table or anonymous function, as we handle them explicitly. ([#183](https://github.com/JohnnyMorganz/StyLua/issues/183))
- StyLua will always hang at the equals token for a multi-variable assignment. ([#185](https://github.com/JohnnyMorganz/StyLua/issues/185))
- Tables with multiline fields (such as an anonymous function expression) should always expand if previously on single line. ([#187](https://github.com/JohnnyMorganz/StyLua/issues/187))
- Function definitions (both normal and anonymous) with an empty body will now be kept on a single line. This is common for noop functions `local function noop() end`. ([#188](https://github.com/JohnnyMorganz/StyLua/issues/188))

### Fixed

- Fixed 1 or 2 digit numerical escapes being incorrectly removed
- Fixed whitespace being lost before a multiline comment. We will now preserve a single space (e.g. `local test --[[foo]] = true` -> `local test --[[foo]] = true`) ([#136](https://github.com/JohnnyMorganz/StyLua/issues/136))
- Fixed the double formatting of a hanging call chain when it was being assigned to a variable causing it to be incorrectly formatted ([#151](https://github.com/JohnnyMorganz/StyLua/issues/151))
- Fixed leading comments to a binop in a hanging expression being lost ([#154](https://github.com/JohnnyMorganz/StyLua/issues/154#issuecomment-841703038))
- Fixed mistransformation of comments leading the RHS of a hanging binop. They are now moved to before the binop ([#154](https://github.com/JohnnyMorganz/StyLua/issues/154))
- Fixed comments trailing unnecessary parentheses around expressions that were later removed not being preserved ([#176](https://github.com/JohnnyMorganz/StyLua/issues/176))
- Fixed a double unary minus (`- -foo`/`-(-foo)`) being formatted as `--foo` leading to a comment syntax error. Parentheses are now enforced: `-(-foo)` ([#171](https://github.com/JohnnyMorganz/StyLua/issues/171))
- Fixed semicolon being removed leading to `function call x new statement` ambiguity when next statement is an assignment with the first variable being a parentheses var expression ([#173](https://github.com/JohnnyMorganz/StyLua/issues/173))
- Fixed mistransformation of comments in `if condition then` or `while condition do` lines - improved assurance that they will hang multiline ([#164](https://github.com/JohnnyMorganz/StyLua/issues/164))
- Fixed indentation of comments leading a `then` or `do` token when `if ... then` or `while ... do` are multiline.
- Fixed mistransformation of comments in a generic declaration under the `luau` feature flag ([#166](https://github.com/JohnnyMorganz/StyLua/issues/166))
- Fixed trailing comma being added after comments in multiline type table under the `luau` feature flag ([#166](https://github.com/JohnnyMorganz/StyLua/issues/166))

## [0.8.1] - 2021-04-30

### Fixed

- Fixed bug where a hanging expression inside of parentheses would lead to function arguments being incorrectly formatted with a trailing comma - leading to a syntax error

## [0.8.0] - 2021-04-30

### Added

- Parentheses around conditions are now removed, as they are not required in Lua. `if (foo and (not bar or baz)) then ... end` turns to `if foo and (not bar or baz) then ... end`
- Long multi-variable assignments which surpass the column width, even when hanging on the equals token, will now hang on multiple lines.

### Changed

- Changed the heursitics for when parentheses are removed around expressions. Parentheses will now never be removed around a function call prefix (e.g. `("hello"):len()`)
- Changed formatting for comma-separated lists. Previously, we would buffer the comments to the end of the list, but now we keep the comments next to where they original were.
- Improved contextual formatting informattion when formatting deep in the AST. We can now better determine how much space is left on the current line, before we need to change formatting
- Improved formatting of function declarations. It will now properly take into account the amount of space left on the column width.
- Improve formatting for assignments with expressions such as function calls. The whole assignment is now taken into account, so we can better determine whether to split the expression.

### Fixed

- Fixed trailing whitespace remaining on the last item of a multiline table (which was expanded from a singleline one)

## [0.7.1] - 2021-04-19

### Fixed

- Fixed parentheses around a table being incorrectly removed leading to a syntax error, such as in `({}):foo()`

## [0.7.0] - 2021-04-13

### Added

- Added hanging for chained function calls. See [#109](https://github.com/JohnnyMorganz/StyLua/issues/109)
- Long function definitions (normally with parameters containing types and a return type) will now be split across multiple lines if they surpass the column limit

### Changed

- Further improvements to the way binary expressions are hung on new lines

### Fixed

- Fixed trailing comments at the end of multiline tables being lost
- Fixed panic "stmt trailing comments not implemented" occuring due to incomplete function
- Fixed trailing comments after semicolons at the end of last statements being lost when formatting
- Fixed function parameters collapsing when there is a comments at the end of function parameters, where the last parameter has a type specifier
- Fixed comments at the end of tables being indented one extra level
- Fixed trailing comments within if-elseif-else blocks not being correctly indented.
- Fixed `do` in a `while ... do` statement not correctly indented when the condition spans multiple lines
- Fixed multiline parameters for a function definition inside of an indent block (e.g. a table) not being correctly indented

## [0.6.0] - 2021-03-27

### Added

- Added support for creating new `Config` structs when using StyLua as a library
- Added configuration for quote style. There are four quote style options - `AutoPreferDouble`, `AutoPreferSingle`, `ForceDouble` and `ForceSingle`.
  For the auto styles, we will prefer the quote type specified, but fall back to the opposite if it means there are fewer escapes. For the
  force styles, we will always use the quote type specified.
- StyLua will now error when unknown fields are found in the configuration `stylua.toml` file
- Long lines of assignments, where the expressions aren't hangable, will now be put onto a newline, where a newline is created after the equal sign, and the expressions indented.
- Added initial support for **Lua 5.2** syntax. StyLua can now format code containing `goto`s and labels. See [#87](https://github.com/JohnnyMorganz/StyLua/issues/87) to track further support for Lua 5.2 syntax.

### Changed

- Function call heuristic have been further improve to decide when to expand the function call arguments onto multiple lines.
- StyLua now allows some arguments after a multiline table before forcing expansion. This makes sense for something like `setmetatable({ ... }, class)`, where
  `{ ... }` is a multiline table, but we don't want to expand onto multiple lines. StyLua will not allow a mixture of multiline tables and small identifiers in between
  (e.g. `call({ ... }, foo, { ... })`), in order to improve readability.
- Empty newlines at the start and end of a block will now be removed as they are unnecessary
- Changed the default quote style from `ForceDouble` to `AutoPreferDouble`. We will now default to swapping quote type if it will reduce the number of escapes.

### Fixed

- Fixed tables with internal comments (and no fields) incorrectly collapsing to a single line
- Fixed parentheses being incorrectly removed around a BinOp where first value was a UnOp
- Fixed indentation of leading comments bound to the end brace of a multiline table
- Fixed LastStmt (return/break etc.) still being formatted when it wasn't defined inside the range
- Fixed hanging expressions which are inside function calls being indented unnecessarily by one extra level
- Fixed parentheses being incorrectly removed around a function definition, which may be called like `(function() ... end)()`
- Fixed some string escapes being incorrectly deemed as unnecessary
- Fixed trailing comments after semicolons at the end of statements being lost when formatting
- Fixed formatting issues in relation to newline and whitespace when using range formatting.
- Fixed empty tables taking 2 formatting passes to format properly

## [0.5.0] - 2021-02-24

### Added

- Added support for removing excess parentheses around expressions.
  e.g. `print((x))` will be formatted to `print(x)`, as the parentheses are unnecessary. We also consider cases
  where parentheses should not be removed, e.g. `print((x()))` - removing the parentheses changes the meaning of the code.
- Added formatting of BinOp expressions within function calls. If there is a long expression as a function argument and it contains binops, it will now span multiple lines
- Added a `column_width` setting, which is used to guide when StyLua should wrap lines. It defaults to `120`.
- Added support for formatting ranges. You can now specificy ranges using `--range-start <num>` and `--range-end <num>` (both optional, and both inclusive).
  If a range is provided, only statements within the range will be formatted. Currently only supports ranges containing whole statements, and is not more granular.
- Added support for ignore comments. If the line before a statement begins with the comment `-- stylua: ignore`, then the statement will be ignored during formatting.
  This currently only supports ignoring statement-level nodes

### Changed

- Improved CLI `--check` output. We now use a more detailed output which should help in determining diffs
- Improved calculations in places to determine when to wrap lines

### Fixed

- Fixed an expression ending with an UnOp (e.g. `#foo`) and a trailing comment forcing an unnecessary hanging expression
- Fixed loss of comments trailing punctuation within function parameters
- Comments within function parameters now force the parameter to go mutliline, fixing syntax errors created from previous formatting
- Fixed incorrect indentation of body of expressions spanning multiple lines (e.g. anonymous functions/tables) when the expression is part of a hanging binop
- Fixed incorrect formatting of multiple long comma-separated assignment/returns causing the comma to be placed onto a new line

## [0.4.1] - 2021-02-05

### Fixed

- Fixed function calls being incorrectly expanded due to a comment within the arguments.
  We will now only check for leading/trailing comments for argument expressions to see if we need to keep it expanded or not.

## [0.4.0] - 2021-02-05

### Added

- Added formatting for number literals which begin with a decimal. For consistency, a "0" will be prepended (i.e. `.5` turns to `0.5`)
- Long expressions in a return statement will now hang onto multiple lines if necessary
- StyLua will now handle expressions in parentheses if they are long, by breaking them down further.
- Added support for ambiguous syntax. StyLua will now keep the semicolon and format as required

### Fixed

- Fixed "then" and "do" tokens not being correctly indented when if-then and while-do statements are pushed onto multiple lines
- Fixed incorrect newline formatting when a return type is present for an anonymous function in Luau
- Fixed multiline expressions where the binop has a trailing comment being incorrectly formatted, breaking code
- Fixed a trailing comment at the end of a whole binop expression unnecessarily forcing a hanging expression

## [0.3.0] - 2021-01-15

### Added

- StyLua will now test escapes of characters other than quotes in strings to see if they are unnecessary and remove them if so
- Adds wrapping for large expressions to push them onto multiple lines. Statements with line of longer than 120 characters will trigger expression wrapping where possible.
  The expression will be split at its Binary Operators, excluding relational operators.

### Fixed

- Fixed `.styluaignore` file extension matching not working due to the default override glob
- Cleaned up descriptions of options when running `stylua --help`
- Fixed issue with `stylua.toml` requiring a complete configuration file with all options set
- Fixed issue with escapes unrelated to quotes inside of strings not being preserved
- Fixed incorrect formatting when trailing comments are present in function arguments and other locations.
  In function arguments, it will remain expanded if there is a comment present. Similarly, comments are now preserved in punctuated sequencues.

## [0.2.1] - 2021-01-03

### Fixed

- Fixed `until` token in a repeat block not being correctly indented
- Fixed regression causing the first and last item of an expanded table to not be correctly indented

## [0.2.0] - 2020-12-31

### Changed

- Changed heuristics for expanding function arguments. StyLua will now check through the arguments and look out for expanded tables
  or anonymous functions, and if found, will not expand the function call. However, if there are any other type of expression mixed between,
  then the function call will remain expanded.
- Change internals of the formatter by reducing amount of cloning of AST nodes. Improves performance by 22%

## [0.1.0] - 2020-12-30

### Added

- StyLua will now take into account if a table was originally expanded onto multiple lines. If so, StyLua won't attempt to collapse it
- Added support for reading in from stdin for the CLI, use `stylua -` to make StyLua read from stdin, and a formatted output will be written to stdout
- Added `--check` command line flag. If enabled, then StyLua will check through the files and emit a diff for files with incorrect formatting, exiting with status code 1. StyLua will not modifiy files
- Renamed CLI argument `--pattern` to `--glob` (with short form `-g`). `--glob` can now accept multiple globs.
  For example, using `stylua -g *.lua -g !*.spec.lua .` will format all Lua files apart from `.spec.lua` test files.
- Added support for parsing a `.styluaignore` file, which follows a similar structure to `.gitignore` files. Any patterns matched inside of this file will be ignored.

### Changed

- Changed when a table will expand onto new lines. It will now expand after 80 characters have been exceeded, and takes indent level into account

## [0.1.0-alpha.3] - 2020-12-26

### Changed

- Changed the default value of `indent_width` to 4
- Function calls with a single argument will no longer wrap the argument onto a new line. This is subject to change.

### Fixed

- Fixed a new line being added after the `until` token in a repeat block. The new line is now added at the end of the until expression.
- Fixed comments not being preserved within multiline tables
- Fixed trailing comma being added after comments in multiline tables
- Fixed escaping of double-quotes inside of strings being repeated
- Fixed long tables for types collapsing onto a single line for Luau formatting
- Fixed incorrect comment wrapping at the beginning of multiline tables
- Fixed start brace of multiline comments not having correct indentation
- Fixed comments having incorrect indentation when bound to the `end` token at the end of a block.

## [0.1.0-alpha.2] - 2020-12-22

### Added

- Single quote escapes are now removed from string literals if present when converting to double-quoted strings

### Changed

- If there is a single argument in a function call, and it is either a table or anonymous function, the relevant start/end tokens are no longer pushed onto new lines
- Comments are now left completely unformatted, apart from trimming trailing whitespace at the end of single-line comments

### Fixed

- Double quotes are now escaped when converting from single quote to double quote strings

## [0.1.0-alpha] - 2020-12-22

Initial alpha release

[unreleased]: https://github.com/JohnnyMorganz/StyLua/compare/v0.18.1...HEAD
[0.18.1]: https://github.com/JohnnyMorganz/StyLua/releases/tag/v0.18.1
[0.18.0]: https://github.com/JohnnyMorganz/StyLua/releases/tag/v0.18.0
[0.17.1]: https://github.com/JohnnyMorganz/StyLua/releases/tag/v0.17.1
[0.17.0]: https://github.com/JohnnyMorganz/StyLua/releases/tag/v0.17.0
[0.16.1]: https://github.com/JohnnyMorganz/StyLua/releases/tag/v0.16.1
[0.16.0]: https://github.com/JohnnyMorganz/StyLua/releases/tag/v0.16.0
[0.15.3]: https://github.com/JohnnyMorganz/StyLua/releases/tag/v0.15.3
[0.15.2]: https://github.com/JohnnyMorganz/StyLua/releases/tag/v0.15.2
[0.15.1]: https://github.com/JohnnyMorganz/StyLua/releases/tag/v0.15.1
[0.15.0]: https://github.com/JohnnyMorganz/StyLua/releases/tag/v0.15.0
[0.14.3]: https://github.com/JohnnyMorganz/StyLua/releases/tag/v0.14.3
[0.14.2]: https://github.com/JohnnyMorganz/StyLua/releases/tag/v0.14.2
[0.14.1]: https://github.com/JohnnyMorganz/StyLua/releases/tag/v0.14.1
[0.14.0]: https://github.com/JohnnyMorganz/StyLua/releases/tag/v0.14.0
[0.13.1]: https://github.com/JohnnyMorganz/StyLua/releases/tag/v0.13.1
[0.13.0]: https://github.com/JohnnyMorganz/StyLua/releases/tag/v0.13.0
[0.12.5]: https://github.com/JohnnyMorganz/StyLua/releases/tag/v0.12.5
[0.12.4]: https://github.com/JohnnyMorganz/StyLua/releases/tag/v0.12.4
[0.12.3]: https://github.com/JohnnyMorganz/StyLua/releases/tag/v0.12.3
[0.12.2]: https://github.com/JohnnyMorganz/StyLua/releases/tag/v0.12.2
[0.12.1]: https://github.com/JohnnyMorganz/StyLua/releases/tag/v0.12.1
[0.12.0]: https://github.com/JohnnyMorganz/StyLua/releases/tag/v0.12.0
[0.11.3]: https://github.com/JohnnyMorganz/StyLua/releases/tag/v0.11.3
[0.11.2]: https://github.com/JohnnyMorganz/StyLua/releases/tag/v0.11.2
[0.11.1]: https://github.com/JohnnyMorganz/StyLua/releases/tag/v0.11.1
[0.11.0]: https://github.com/JohnnyMorganz/StyLua/releases/tag/v0.11.0
[0.10.1]: https://github.com/JohnnyMorganz/StyLua/releases/tag/v0.10.1
[0.10.0]: https://github.com/JohnnyMorganz/StyLua/releases/tag/v0.10.0
[0.9.3]: https://github.com/JohnnyMorganz/StyLua/releases/tag/v0.9.3
[0.9.2]: https://github.com/JohnnyMorganz/StyLua/releases/tag/v0.9.2
[0.9.1]: https://github.com/JohnnyMorganz/StyLua/releases/tag/v0.9.1
[0.9.0]: https://github.com/JohnnyMorganz/StyLua/releases/tag/v0.9.0
[0.8.1]: https://github.com/JohnnyMorganz/StyLua/releases/tag/v0.8.1
[0.8.0]: https://github.com/JohnnyMorganz/StyLua/releases/tag/v0.8.0
[0.7.1]: https://github.com/JohnnyMorganz/StyLua/releases/tag/v0.7.1
[0.7.0]: https://github.com/JohnnyMorganz/StyLua/releases/tag/v0.7.0
[0.6.0]: https://github.com/JohnnyMorganz/StyLua/releases/tag/v0.6.0
[0.5.0]: https://github.com/JohnnyMorganz/StyLua/releases/tag/v0.5.0
[0.4.1]: https://github.com/JohnnyMorganz/StyLua/releases/tag/v0.4.1
[0.4.0]: https://github.com/JohnnyMorganz/StyLua/releases/tag/v0.4.0
[0.3.0]: https://github.com/JohnnyMorganz/StyLua/releases/tag/v0.3.0
[0.2.1]: https://github.com/JohnnyMorganz/StyLua/releases/tag/v0.2.1
[0.2.0]: https://github.com/JohnnyMorganz/StyLua/releases/tag/v0.2.0
[0.1.0]: https://github.com/JohnnyMorganz/StyLua/releases/tag/v0.1.0
[0.1.0-alpha.3]: https://github.com/JohnnyMorganz/StyLua/releases/tag/v0.1.0-alpha.3
[0.1.0-alpha.2]: https://github.com/JohnnyMorganz/StyLua/releases/tag/v0.1.0-alpha.2
[0.1.0-alpha]: https://github.com/JohnnyMorganz/StyLua/releases/tag/v0.1.0-alpha<|MERGE_RESOLUTION|>--- conflicted
+++ resolved
@@ -9,12 +9,9 @@
 
 ### Fixed
 
-<<<<<<< HEAD
-- Fixed formatting of dot function call chains with comment between dot and names ([#747](https://github.com/JohnnyMorganz/StyLua/issues/747))
-=======
 - Fixed LuaJIT suffixes `LL`/`ULL` causing a panic when running in `--verify` mode ([#750](https://github.com/JohnnyMorganz/StyLua/issues/750))
 - Fixed incorrect formatting of conditionals when `collapse_simple_statement` is enabled and the block begins with an empty line ([#744](https://github.com/JohnnyMorganz/StyLua/issues/744))
->>>>>>> a0d1b5dd
+- Fixed formatting of dot function call chains with comment between dot and names ([#747](https://github.com/JohnnyMorganz/StyLua/issues/747))
 
 ## [0.18.1] - 2023-07-15
 
