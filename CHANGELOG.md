# Changelog

All notable changes to this project will be documented in this file.

The format is based on [Keep a Changelog](https://keepachangelog.com/en/1.0.0/),
and this project adheres to [Semantic Versioning](https://semver.org/spec/v2.0.0.html).

## [Unreleased]

### Fixed

- Fixed handling of floor division (`//`) syntax when only Luau FFlag is enabled
- Fixed missing space when table is inside of Luau interpolated string expression (`{{` is invalid syntax)
<<<<<<< HEAD
- Fixed parentheses around a Luau compound type inside of a type table indexer being removed causing a syntax error (#828)
=======
- The CLI tool will now only write files if the contents differ, and not modify if no change (#827)
>>>>>>> a5ca6a43

## [0.19.1] - 2023-11-15

This release has no changes. It resolves an issue in our test suite that may affect downstream package management tooling
failing tests ([#824](https://github.com/JohnnyMorganz/StyLua/issues/824))

## [0.19.0] - 2023-11-12

### Added

- Added flag `--respect-ignores`. By default, files explicitly passed to stylua (e.g. `stylua foo.lua`) will always be formatted, regardless of whether the file is ignored. Enabling this flag will consider `.styluaignore` or glob matches before formatting the file. ([#765](https://github.com/JohnnyMorganz/StyLua/issues/765))
  - Note: for backwards compatibility reasons, formatting via stdin always respects ignores. This behaviour will change in the next major release

### Changed

- Updated parser crate with following changes:

  - Support Luau floor division (`//`)
  - Fix Luau string interpolation parsing
  - Fix Luau `\z` escape parsing

- Simplified access and modification patterns for StyLua configuration. You can now access the properties directly

  - **Deprecated:** the old access patterns of `.property()` and `.with_property()` are now deprecated
  - **Breaking Change (WASM):** due to JS/TS lack of differentiation between `.property` / `.property()` implementation, the `.property()` functions were removed from WASM output.

- Multiline comments before commas will now remain in place and not move to after the comma. This is to support type-assertions-via-comments that is commonly used by some language servers. ([#778](https://github.com/JohnnyMorganz/StyLua/issues/778))

### Fixed

- Wasm build now correctly supports configuring sort requires ([#818](https://github.com/JohnnyMorganz/StyLua/issues/818))

## [0.18.2] - 2023-09-10

### Fixed

- Fixed LuaJIT suffixes `LL`/`ULL` causing a panic when running in `--verify` mode ([#750](https://github.com/JohnnyMorganz/StyLua/issues/750))
- Fixed incorrect formatting of conditionals when `collapse_simple_statement` is enabled and the block begins with an empty line ([#744](https://github.com/JohnnyMorganz/StyLua/issues/744))
- Fixed formatting of dot function call chains with comment between dot and names ([#747](https://github.com/JohnnyMorganz/StyLua/issues/747))

## [0.18.1] - 2023-07-15

### Fixed

- Fixed parentheses around a single Luau type pack in a generic being removed causing syntax errors ([#729](https://github.com/JohnnyMorganz/StyLua/issues/729))

## [0.18.0] - 2023-06-14

### Added

- Multiline ignores (`-- stylua: ignore start` / `-- stylua: ignore end`) will now work within table fields ([#705](https://github.com/JohnnyMorganz/StyLua/issues/705)):

```lua
require("foo").bar {
	-- stylua: ignore start
	baz      =0, -- < not formatted
	foo   =   2, -- < not formatted
	-- stylua: ignore end
	bar        =     1234 -- formatted
}
```

- Added option `"Input"` to `call_parentheses` setting, where call parentheses are retained based on their presence in the original input code. ([#668](https://github.com/JohnnyMorganz/StyLua/issues/668))
  Note: this setting removes all automation in determining call parentheses, and consistency is not enforced.

### Changed

- Improved heuristics around Luau type excess parentheses removal, so unnecessary types are removed in more locations

### Fixed

- Function calls are now formatted onto multiple lines if the opening brace `{` of a multiline table forces one of the lines over width ([#704](https://github.com/JohnnyMorganz/StyLua/issues/704))
- Fixed missing option `--sort-requires` to enable sort requires on the command line ([#669](https://github.com/JohnnyMorganz/StyLua/issues/669))

```sh
$ stylua --sort-requires test.lua
```

- Fixed parentheses removed around Luau optional type `(B?)` causing syntax errors when present in an intersection `A & (B?)` ([#679](https://github.com/JohnnyMorganz/StyLua/issues/679))
- Fixed comments lost when parentheses removed around Luau types
- Fixed race condition where if a file is passed more than once as an argument to format, then it could potentially be wiped completely (for example, if an ancestor directory is passed and recursively searched, as well as the file itself) ([#708](https://github.com/JohnnyMorganz/StyLua/issues/708))

## [0.17.1] - 2023-03-30

### Fixed

- Bumped internal parser dependency which should fix parsing problems for comments with Chinese characters, and multiline string escapes
- Fixed comments in punctuated lists for return statements or assignments being incorrectly formatted leading to syntax errors ([#662](https://github.com/JohnnyMorganz/StyLua/issues/662))
- Fixed line endings not being correctly formatted in multiline string literals and comments ([#665](https://github.com/JohnnyMorganz/StyLua/issues/665))

## [0.17.0] - 2023-03-11

### Added

- Added support for "sort requires", which sorts top-level statements of the form `local NAME = require(EXPR)` lexicographically on `NAME`.
  We do this by treating a group of consecutive requires as a "block", and then sorting **only within** the block. Any other statement, or an empty line, between require statements will split the group into two separate blocks (and can be used to separate the sorting). A block of requires will not move around the file.
  Roblox Luau statements of the form `local NAME = game:GetService(EXPR)` will also be sorted separately.

This feature is disabled by default. To enable it, add the following to your `stylua.toml`:

```toml
[sort_requires]
enabled = true
```

Note: we assume that all requires are **pure** with no side effects. It is not recommended to use this feature if the ordering of your requires matter.

- Added support for [EditorConfig](https://editorconfig.org/), which is taken into account only if no `stylua.toml` was found.

This feature is enabled by default, it can be disabled using `--no-editorconfig`.

- Published StyLua to the [Docker Hub](https://hub.docker.com/r/johnnymorganz/stylua)

## [0.16.1] - 2023-02-10

### Fixed

- Fixed mistransformation of a function argument in a multilined function call when the argument contains a comment, causing a syntax error. We now attempt to hang the expression ([#648](https://github.com/JohnnyMorganz/StyLua/issues/648))
- Fixed verify AST flagging a false positive for parentheses removed around a Luau type ([#643](https://github.com/JohnnyMorganz/StyLua/issues/643))

## [0.16.0] - 2023-01-15

### Added

- Unnecessary parentheses around Luau types will now be removed ([#611](https://github.com/JohnnyMorganz/StyLua/issues/611))
- Collapse a body containing only a `goto` statement when `collapse_simple_statement` is set ([#618](https://github.com/JohnnyMorganz/StyLua/issues/618))

### Changed

- Update internal parser:
  - (`lua52`) Support Lua 5.2 fractional hexidecimal / hexidecimal with exponents ([#621](https://github.com/JohnnyMorganz/StyLua/issues/621))
  - (`lua52`) Support LuaJIT number suffixes LL/ULL/i ([#621](https://github.com/JohnnyMorganz/StyLua/issues/621))
  - (`lua52`) Support `\z` escape sequences in strings ([#613](https://github.com/JohnnyMorganz/StyLua/issues/613))
  - (`luau`) Support Luau string interpolation ([#607](https://github.com/JohnnyMorganz/StyLua/issues/607))
- Several optimisations applied to formatting functions to reduce time taken. Files which previously did not terminate (6MB+) now finish in reasonable time. ([#591](https://github.com/JohnnyMorganz/StyLua/issues/591))
- Assignments of the form `local name = function` will no longer hang at the equals token, and instead force parameters multiline, to reduce unnecessary indentation. ([#595](https://github.com/JohnnyMorganz/StyLua/issues/595))

### Fixed

- Fixed an anonymous function assignment `local x = function()` being unnecessarily indented if the function body contains a comment ([#627](https://github.com/JohnnyMorganz/StyLua/issues/627))
- Fixed malformed formatting when there is a newline between a `return` token and the expressions ([#605](https://github.com/JohnnyMorganz/StyLua/issues/605))
- Fixed malformed formatting of multi-assignment or multi-returns where there is a comment within the expressions list ([#637](https://github.com/JohnnyMorganz/StyLua/issues/637))

## [0.15.3] - 2022-12-07

### Fixed

- Fixed necessary parentheses removed in `(-X) ^ Y` causing change in semantics ([#623](https://github.com/JohnnyMorganz/StyLua/issues/623))
- Take into account `function` token size when formatting an anonymous function `function() end` (particularly relevant when collapsing simple statements) ([#619](https://github.com/JohnnyMorganz/StyLua/issues/619))
- Support hanging inside of Luau type arrays `{ T }` to fix formatting issues when comments are present ([#617](https://github.com/JohnnyMorganz/StyLua/issues/617))

## [0.15.2] - 2022-10-31

### Fixed

- Fix incorrect indentation level used for hanging expressions in if expression syntax ([#596](https://github.com/JohnnyMorganz/StyLua/issues/596))
- Fixed Luau return type in parentheses containing a comment on the last item being collapsed causing a syntax error ([#608](https://github.com/JohnnyMorganz/StyLua/issues/608))
- Fix parentheses removed which highlight precedence in `(not X) == Y` causing linting errors ([#609](https://github.com/JohnnyMorganz/StyLua/issues/609))
- Fix build script for `@johnnymorganz/stylua` to include all lua and luau features ([#614](https://github.com/JohnnyMorganz/StyLua/issues/614))

## [0.15.1] - 2022-09-22

### Fixed

- Updated parser to fix comments parsing issues ([#585](https://github.com/JohnnyMorganz/StyLua/issues/585), [#587](https://github.com/JohnnyMorganz/StyLua/issues/587))

## [0.15.0] - 2022-09-21

### Added

- Added support for Lua 5.3, gated behind the `lua53` feature flag ([#534](https://github.com/JohnnyMorganz/StyLua/issues/534))
- Added support for Lua 5.4, gated behind the `lua54` feature flag ([#533](https://github.com/JohnnyMorganz/StyLua/issues/533))
- Added `--allow-hidden` flag to allow entering and formatting hidden files/directories ([#562](https://github.com/JohnnyMorganz/StyLua/issues/562))
- Added `--output-format=summary` which can be used with `--check` to output a summary of the list of files not correctly formatted ([#573](https://github.com/JohnnyMorganz/StyLua/issues/573))

### Changed

- We will no longer expand function calls when it contains an inlined multiline comment ([#543](https://github.com/JohnnyMorganz/StyLua/issues/543), [#561](https://github.com/JohnnyMorganz/StyLua/issues/561))

### Fixed

- Precommit hook now supports downloading aarch64 binary for M1 macs ([#558](https://github.com/JohnnyMorganz/StyLua/issues/558))
- Fixed mistransformations of generic for loop with comments in the expression list ([#579](https://github.com/JohnnyMorganz/StyLua/issues/579))
- Fixed `then`/`else` token not taken into account when formatting an if-expression ([#582](https://github.com/JohnnyMorganz/StyLua/issues/582))

## [0.14.3] - 2022-08-27

### Fixed

- Fixed macOS aarch64 target in release workflow ([#528](https://github.com/JohnnyMorganz/StyLua/issues/528))
- Long union/interesection types inside of a parentheses will now cause the parentheses to expand multiline ([#531](https://github.com/JohnnyMorganz/StyLua/issues/531))
- Fixed leading comments lost from an expression when excessive parentheses are removed from it ([#530](https://github.com/JohnnyMorganz/StyLua/issues/530))
- Fixed comments present in a complex expression not forcing multiline hanging leading to a syntax error ([#524](https://github.com/JohnnyMorganz/StyLua/issues/524))
- Fixed unnecessary break on `else` in an if-expression when the expression contains a comment ([#520](https://github.com/JohnnyMorganz/StyLua/issues/520))
- Take into account the extra line created when hanging at equals token in an assignment. This should prevent unnecessary hanging ([#542](https://github.com/JohnnyMorganz/StyLua/issues/542))
- Fixed comments added to a newly created trailing comment not being formatted ([#547](https://github.com/JohnnyMorganz/StyLua/issues/547))
- Fixed call chain with a small prefix not being kept inlined causing unstable formatting ([#514](https://github.com/JohnnyMorganz/StyLua/issues/514))
- Fixed shape computation for table fields causing unnecessary expansion ([#551](https://github.com/JohnnyMorganz/StyLua/issues/551))
- Fixed hanging the prefix string in `("str"):call` unnecessarily when it provides no benefit ([#508](https://github.com/JohnnyMorganz/StyLua/issues/508))
- Fixed table field value being expanded when it could be hanged instead ([#541](https://github.com/JohnnyMorganz/StyLua/issues/541))

## [0.14.2] - 2022-07-27

### Fixed

- Fixed var expression with trailing comments on initial prefix being collapsed leading to malformed formatting ([#509](https://github.com/JohnnyMorganz/StyLua/issues/509))
- Fixed return with comment between return and expression being collapsed leading to malformed formatting ([#504](https://github.com/JohnnyMorganz/StyLua/issues/504))
- Fixed release assets for precommit by marking release artifacts as application/zip ([#496](https://github.com/JohnnyMorganz/StyLua/issues/496))

## [0.14.1] - 2022-07-21

### Changed

- Chained var expression formatting will now follow the exact same steps as chained function call formatting

### Fixed

- Fixed var expression with comments collapsing leading to malformed formatting ([#500](https://github.com/JohnnyMorganz/StyLua/issues/500))
- Fixed ignore behavior for `--stdin-filepath` ([#495](https://github.com/JohnnyMorganz/StyLua/issues/495))

## [0.14.0] - 2022-07-06

### Added

- `--output-format=json` now outputs all (error) messages in JSON format ([#453](https://github.com/JohnnyMorganz/StyLua/issues/453))
- Added WASM build support. Stylua is available on npm for consumption in Node.js or a browser (using a bundler) - https://www.npmjs.com/package/@johnnymorganz/stylua
- Ignore comments will now be respected before fields inside tables ([#448](https://github.com/JohnnyMorganz/StyLua/issues/448))
- Stylua library (`stylua_lib`) now exposes a `format_ast(ast, config, range, verification)` function to format a full-moon AST directly ([#482](https://github.com/JohnnyMorganz/StyLua/issues/482))
- Added `collapse_simple_statement` option. It can take the values `Never` (default), `FunctionOnly`, `ConditionalOnly` or `Always`. When enabled, "simple" functions or if statements (ones where they only return a value or have a simple statement such as a function call) will be collapsed onto a single line where possible.

### Changed

- We now attempt to first hang the equals token in an assignment before expanding the RHS expression, provided the expression is not "complex" ([#292](https://github.com/JohnnyMorganz/StyLua/issues/292), [#489](https://github.com/JohnnyMorganz/StyLua/issues/489))
- We now use the current indent level of comments preceding an `elseif`/`else` token to determine whether they should still be indented one level or inlined with the `elseif`/`else` token. ([#254](https://github.com/JohnnyMorganz/StyLua/issues/254))
- Static chained function calls (i.e., `foo.bar().baz()`) will now hang if necessary ([#368](https://github.com/JohnnyMorganz/StyLua/issues/368))
- The first call in a chained function call will now inline with the prefix if the prefix begins with an uppercase letter or the prefix is smaller (in length) than the indent width
- A chained function call will not expand if the first call gets inlined

### Fixed

- [**Luau**] Fixed spacing lost before a comment within a type generic ([#446](https://github.com/JohnnyMorganz/StyLua/issues/446))
- [**Luau**] Removed unnecessary expansion of a type generic with a single table as the parameter ([#442](https://github.com/JohnnyMorganz/StyLua/issues/442))
- Fixed incorrect extra indentation of an expanded parentheses passed as a function call argument ([#456](https://github.com/JohnnyMorganz/StyLua/issues/456))
- [**Luau**] Increased the shape size of the expression in a type assertion so that it will correctly hang if over width ([#466](https://github.com/JohnnyMorganz/StyLua/issues/466))
- Fixed binary expression in a table field containing a comment being collapsed leading to malformed formatted ([#471](https://github.com/JohnnyMorganz/StyLua/issues/471))
- Fixed end parentheses of a function call with a multiline comment internally being expanded onto a new line unnecessarily ([#473](https://github.com/JohnnyMorganz/StyLua/issues/473))
- Fixed severe performance regression with complex nested function calls ([#477](https://github.com/JohnnyMorganz/StyLua/issues/477))

## [0.13.1] - 2022-04-11

### Fixed

- Fixed leading trivia on semicolon lost when semicolon is removed ([#431](https://github.com/JohnnyMorganz/StyLua/issues/431))
- Fixed shape calculation of the RHS of a binary expression not correctly reset when hanging, causing it to expand unnecessarily ([#432](https://github.com/JohnnyMorganz/StyLua/issues/432))
- Fixed unstable formatting of tables at column width boundary ([#436](https://github.com/JohnnyMorganz/StyLua/issues/436))
- Fixed assignments no longer hanging at equals token if a comment is present, but the expression is not hangable at a binop. ([#439](https://github.com/JohnnyMorganz/StyLua/issues/439))
- Fixed unstable formatting around comments within type declarations ([#397](https://github.com/JohnnyMorganz/StyLua/issues/397), [#430](https://github.com/JohnnyMorganz/StyLua/issues/430))
- Fixed parentheses around type assertions in a binary expression being removed leading to incorrect semantics. ([#441](https://github.com/JohnnyMorganz/StyLua/issues/441))

## [0.13.0] - 2022-03-31

### Added

- Added support for alternative diff outputs. You can now use `--output-format=unified` or `--output-format=json` to output a unified diff or json mismatches list respectively. A unified diff can be fed into other tools such as `patch` or `delta`, whilst a JSON diff provides a more machine readable format useful for extensions. ([#230](https://github.com/JohnnyMorganz/StyLua/issues/230))

### Changed

- Migrate internal dependency for CLI arguments handling, with improved help messages.
- Type declarations consisting of unions/intersections where an inner type has a multiline comment will now force hanging
- Generic fors will no longer expand onto multiple lines if the expression looping over is a function call with a single table argument (e.g., `ipairs({ ... })`) ([#405](https://github.com/JohnnyMorganz/StyLua/issues/405))
- Excess parentheses around a type assertion will now be removed. ([#383](https://github.com/JohnnyMorganz/StyLua/issues/383), [[#425](https://github.com/JohnnyMorganz/StyLua/issues/425)])
- When hanging an assignment of an expression contained within parentheses, we do not add an extra indentation. The formatting is now consistent with expanded tables and function calls. ([#274](https://github.com/JohnnyMorganz/StyLua/issues/274))

### Fixed

- Fixed issue through static linking where Windows binary would not execute due to missing `VCRUNTIME140.dll`. ([#413](https://github.com/JohnnyMorganz/StyLua/issues/413))
- Fixed assignment with comment sometimes not hanging leading to malformed syntax. ([#416](https://github.com/JohnnyMorganz/StyLua/issues/416))
- Fixed block ignores not applied when multiple leading block ignore comments are present at once. ([#421](https://github.com/JohnnyMorganz/StyLua/issues/421))
- Fixed ordering of comments when semicolon after statement is removed. ([#423](https://github.com/JohnnyMorganz/StyLua/issues/423))

## [0.12.5] - 2022-03-08

### Fixed

- Fixed crashed due to unhandled generic type packs under the `luau` feature flag. ([#403](https://github.com/JohnnyMorganz/StyLua/issues/403))

## [0.12.4] - 2022-03-02

### Fixed

- Fixed long comments forcing unnecessary hanging of type declarations. ([#384](https://github.com/JohnnyMorganz/StyLua/issues/384))
- Fixed long intersection types not hanging. ([#382](https://github.com/JohnnyMorganz/StyLua/issues/382))
- Fixed comments being lost around a condition when unnecessary parentheses are removed. ([#389](https://github.com/JohnnyMorganz/StyLua/issues/389))
- Fixed multiline expression with comments inside parentheses being collapsed leading to a syntax error. ([#386](https://github.com/JohnnyMorganz/StyLua/issues/386))
- Fixed ignore comments not respected in child blocks of ignored statements. ([#387](https://github.com/JohnnyMorganz/StyLua/issues/387))
- Fixed values in type tables not hanging when over width. ([#394](https://github.com/JohnnyMorganz/StyLua/issues/394))
- Fixed type info generics not hanging when over width. ([#394](https://github.com/JohnnyMorganz/StyLua/issues/394))
- Fixed callback types with binop type parameters / return types not hanging leading to a syntax error when comments are present. ([#396](https://github.com/JohnnyMorganz/StyLua/issues/396))
- Fixed type declarations not hanging properly causing them to go over width. This includes hanging at the equals token and hanging union/intersection types.

## [0.12.3] - 2022-02-17

### Fixed

- Fixed call chains not hanging when comments were present in between calls, leading to a syntax error. ([#367](https://github.com/JohnnyMorganz/StyLua/issues/367))
- Fixed if-expression syntax getting unnecessarily expanded further due to trailing comments. ([#375](https://github.com/JohnnyMorganz/StyLua/issues/375))
- Fixed formatting of leading comments of a keyword in if-expression syntax. ([#374](https://github.com/JohnnyMorganz/StyLua/issues/374))
- Fixed formatting of long type declarations which go over the line width to hang if possible. ([#372](https://github.com/JohnnyMorganz/StyLua/issues/372))
- Fixed mistransformation of comments within a type union leading to a syntax error. ([#378](https://github.com/JohnnyMorganz/StyLua/issues/378))

## [0.12.2] - 2022-02-06

### Fixed

- Fixed crash due to unhandled singleton type formatting under the `luau` feature flag. ([#358](https://github.com/JohnnyMorganz/StyLua/issues/358))
- Includes types in shape calculation for causing a generic for to go multiline under the `luau` feature flag. ([#360](https://github.com/JohnnyMorganz/StyLua/issues/360))

## [0.12.1] - 2022-02-01

### Fixed

- Fixed misformatting of conditions in if-expression syntax leading to spurious whitespace under the `luau` feature flag. ([#349](https://github.com/JohnnyMorganz/StyLua/issues/349))
- Fixed incorrect shape calculation in if-expression syntax: if-expression will now go multiline when only slightly over column width (`luau` feature flag).
- Fixed incorrect handling of comments at the end of a callback type's arguments under the `luau` feature flag. ([#352](https://github.com/JohnnyMorganz/StyLua/issues/352))
- Fixed mistransformation of type declaration when the type info is a union which must be multiline due to comments under the `luau` feature flag. ([#351](https://github.com/JohnnyMorganz/StyLua/issues/351))
- Fixed leading comments on a `|` symbol in a type info being lost when hanging the type under the `luau` feature flag.
- Fixed trailing comments of a function call being lost as parentheses are removed around a single argument when `call_parentheses` is set to not `Always`. ([#356](https://github.com/JohnnyMorganz/StyLua/issues/356))

## [0.12.0] - 2022-01-31

### Added

- Added option `call_parentheses`:
  Specify whether to apply parentheses on function calls with single string or table arg. Possible options: `Always` (default), `NoSingleString`, `NoSingleTable`, `None`. ([#329](https://github.com/JohnnyMorganz/StyLua/issues/329))
- Added proper multiline hanging of generic for syntax. ([#322](https://github.com/JohnnyMorganz/StyLua/issues/322))
- Added proper formatting for if-expression syntax under the `luau` feature flag. ([#289](https://github.com/JohnnyMorganz/StyLua/issues/289))
- Updated parser to add support for generic/variadic type packs, singleton types and default types under the `luau` feature flag.

### Fixed

- Fixed generic variadics not being handled under the `luau` feature flag. ([#333](https://github.com/JohnnyMorganz/StyLua/issues/333))
- Fixed issue with comments within an assignment not being correctly handled, leading to a syntax error. ([#340](https://github.com/JohnnyMorganz/StyLua/issues/340))
- Fixed parentheses around an IfExpression being removed, leading to incorrect semantics, under the `luau` feature flag. ([#345](https://github.com/JohnnyMorganz/StyLua/issues/345))

### Deprecated

- Option `no_call_parentheses` has been deprecated. Use `call_parentheses = "None"` instead.

## [0.11.3] - 2022-01-01

### Fixed

- Fixed comments preceding a comma within a function call or parameter list for a function definition being mistransformed leading to a syntax error. ([#307](https://github.com/JohnnyMorganz/StyLua/issues/307))
- Fixed IfExpression having abnormal leading whitespace under the `luau` feature flag. ([#315](https://github.com/JohnnyMorganz/StyLua/issues/315))
- Fixed incorrect handling of comments in unusual places within a table causing mistransformations leading to syntax errors. ([#318](https://github.com/JohnnyMorganz/StyLua/issues/318))

## [0.11.2] - 2021-11-15

### Fixed

- Fixed spaces around brackets string (`[[string]]`) used as an index or table key (i.e. `[ [[string]] ]`) being removed, leading to a syntax error. ([#293](https://github.com/JohnnyMorganz/StyLua/issues/293))
- Fixed incorrect shape calculation leading to arguments incorrectly expanding when under column width. ([#298](https://github.com/JohnnyMorganz/StyLua/issues/298))
- Fixed incorrect shape calculation for singleline table at the column width boundary. ([#296](https://github.com/JohnnyMorganz/StyLua/issues/296))
- Fixed IfExpression syntax containing extra/abnormal trailing whitespace when currently formatting as-is under the `luau` feature flag. ([#297](https://github.com/JohnnyMorganz/StyLua/issues/297))
- Fixed newlines before arguments in a function call which is later formatted on a single line being preserved, leading to inconsistent formatting. ([#290](https://github.com/JohnnyMorganz/StyLua/issues/290))
- Fixed odd formatting when returning multiple tables or functions only. ([#302](https://github.com/JohnnyMorganz/StyLua/issues/302))
- Fixed comments within an index expression (`foo[index]`) incorrectly handled leading to malformed formatting. ([#304](https://github.com/JohnnyMorganz/StyLua/issues/304))

## [0.11.1] - 2021-11-08

### Changed

- Updated internal parser to fix parsing issues and update `luau` parsing. ([#229](https://github.com/JohnnyMorganz/StyLua/issues/229), [#231](https://github.com/JohnnyMorganz/StyLua/issues/231))
- Default glob now matches `**/*.luau` (as well as `**/*.lua`) when the `luau` flag is enabled. ([#291](https://github.com/JohnnyMorganz/StyLua/issues/291))

### Fixed

- Fixed indentation of type callback specifier parameters when parameters have leading comment trivia. ([#278](https://github.com/JohnnyMorganz/StyLua/issues/278))
- Fixed trailing comma not being taken into account when determining the width of a field in a multiline table. ([#282](https://github.com/JohnnyMorganz/StyLua/issues/282))
- Fixed `--num-threads 1` causing a deadlock. ([#281](https://github.com/JohnnyMorganz/StyLua/issues/281))
- Fixed whitespace around parts of a binary expression causing it to over-hang in first pass, leading to unstable formatting. ([#287](https://github.com/JohnnyMorganz/StyLua/issues/287))

## [0.11.0] - 2021-09-16

### Changed

- In Luau type tables, a newline after the opening brace will now force the type table multiline. This is the same procedure as standard tables. ([#226](https://github.com/JohnnyMorganz/StyLua/issues/226))
- In Luau, type specifiers for function parameters will now force the parameters to be formatted multiline if a specifier is multiline (and there is more than one parameter).
- Improved error messages to make them easier to understand.

### Fixed

- Fixed range formatting no longer working when setting the range to statements inside nested blocks. ([#239](https://github.com/JohnnyMorganz/StyLua/issues/239))
- Fixed ignore file present in cwd not taken into account if cwd not included in file paths to format. ([#249](https://github.com/JohnnyMorganz/StyLua/issues/249))
- Fixed config locations (`$XDG_CONFIG_HOME` and `$HOME/.config`) not being looked into correctly on macOS when `--search-parent-directories` is used. ([#260](https://github.com/JohnnyMorganz/StyLua/issues/260))
- Fixed incorrect indentation of multiline type specifiers for function parameters under the `luau` feature flag. ([#256](https://github.com/JohnnyMorganz/StyLua/issues/256))
- Fixed unstable formatting caused by a singleline table which just reaches the column width. ([#261](https://github.com/JohnnyMorganz/StyLua/issues/261))
- Fixed misformatting of a binop expression as precedence of the RHS expression was not taken into account. ([#257](https://github.com/JohnnyMorganz/StyLua/issues/257), [#261](https://github.com/JohnnyMorganz/StyLua/issues/261))

## [0.10.1] - 2021-08-08

### Fixed

- Fixed an incorrect trailing comma being added to function args as part of a multiline expression list leading to a syntax error. ([#227](https://github.com/JohnnyMorganz/StyLua/issues/227))
- Fixed the first expression in a multiple assignment prematurely hanging even if its below the column width. ([#233](https://github.com/JohnnyMorganz/StyLua/issues/233))
- Updated internal parser to fix parsing issues for Luau code under the `luau` feature flag.

## [0.10.0] - 2021-07-11

### Added

- Added flag `--verify` which, when enabled, attempts to verify the generated output AST with the input AST to detect any changes to code correctness. Useful for adopting StyLua into a large codebase, at the cost of slower processing. ([#199](https://github.com/JohnnyMorganz/StyLua/issues/199))
- Added optional command line options `--column-width`, `--indent-type`, `--indent-width`, `--line-endings` and `--quote-style`, which, when provided, will override any configuration setting inferred from the default or a `stylua.toml`. ([#213](https://github.com/JohnnyMorganz/StyLua/issues/213))
- Added multithreaded support for formatting file in the CLI. Now each file will be formatted in its own thread. The number of threads used defaults to the number of cores on your computer, but can be set using `--num-threads`
- Added support for disabling formatting over specific ranges. Use `-- stylua: ignore start` to disable formatting and `-- stylua: ignore end` to re-enable it. The comment must be preceding a statement and disabling formatting cannot cross block scope boundaries. ([#198](https://github.com/JohnnyMorganz/StyLua/issues/198))

### Changed

- Luau type tables (`luau` feature flag) now use the same formatting strategy as normal expression tables, so that their formatting is more aligned.
- Luau typings now have improved checking against the current shape width to determine how to format if over column width.
- Luau callback types will now format multiline if they become over width under the `luau` feature flag.
- Improved the formatting of return expressions, they are now more in line with assignment expressions. ([#194](https://github.com/JohnnyMorganz/StyLua/issues/194))
- Changed buffering of error messages in the CLI. Originally, they would be buffered till the end, but now they are output immediately when seen.
- Allowed the use of `--check` when taking input from stdin.
- An error when parsing provided globs will cause the program to immediately exit rather than continuing with the incorrect glob.
- Only diff errors will exit with a status code of `1`. Other errors (e.g. parse errors or internal errors) will now exit with status code of `2`.

### Fixed

- Fixed comments inside Luau type tables leading to malformed formatting under the `luau` feature flag. ([#219](https://github.com/JohnnyMorganz/StyLua/issues/219))
- Fixed multiple assignment where an expression was originally hung due to comments being collapsed leading to malformed formatting. ([#222](https://github.com/JohnnyMorganz/StyLua/issues/222))
- Fixed an issue where a function call with a single table argument being hugged with the parentheses which contain comments leading to a syntax error. ([#224](https://github.com/JohnnyMorganz/StyLua/issues/224))

## [0.9.3] - 2021-06-26

### Added

- Added `--verbose` to print debug information, including finding config files and time taken to format files.

### Fixed

- Fixed severe performance regression due to a change in table formatting leading to exponential blowup for nested tables. ([#205](https://github.com/JohnnyMorganz/StyLua/issues/205))
- Fixed long binop chains with a comment deep inside not being hung, leading to a syntax error. ([#210](https://github.com/JohnnyMorganz/StyLua/issues/210))

## [0.9.2] - 2021-06-20

### Changed

- Bumped full-moon to `0.12.1` to fix parsing bugs

### Fixed

- Fixed parentheses around type assertions being classed as unnecessary and removed under the `luau` feature flag.
- Fixed mistransformation of function type where arguments have comments under the `luau` feature flag. ([#201](https://github.com/JohnnyMorganz/StyLua/issues/201))
- Fixed comments in an assignment in between the equals token and the expression leading to a mistransformation. ([#200](https://github.com/JohnnyMorganz/StyLua/issues/200))

## [0.9.1] - 2021-06-17

### Added

- Added `--stdin-filepath` option to specify location of file being taken in from stdin. This is optional and is only used to determine where to find the configuration file. If not provided, we default to searching from current working directory. ([#192](https://github.com/JohnnyMorganz/StyLua/issues/192))

### Fixed

- Fixed empty functions with comments being incorrectly collapsed leading to syntax error. ([#195](https://github.com/JohnnyMorganz/StyLua/issues/195))

## [0.9.0] - 2021-06-15

### Added

- CLI will now look for `stylua.toml` and its hidden counterpart, `.stylua.toml`. ([#145](https://github.com/JohnnyMorganz/StyLua/issues/145))
- Added CLI flag `--search-parent-directories`. If enabled, we will look in parent directories for a configuration file, or look in `$XDG_CONFIG_HOME` or `$XDG_CONFIG_HOME/stylua`. ([#127](https://github.com/JohnnyMorganz/StyLua/issues/127), [#146](https://github.com/JohnnyMorganz/StyLua/issues/146))
- Updated full-moon: Added support for typed variadics, named function type args, and generic functions under the Luau feature flag
- Will now hang on equality operators within binary expressions, if over width.
- If a file path is explicitly provided to the CLI which doesn't end with `.lua` ending, the `*.lua` glob check is skipped. ([#170](https://github.com/JohnnyMorganz/StyLua/issues/170))
- Long type unions will now hang under the `luau` feature flag. ([#165](https://github.com/JohnnyMorganz/StyLua/issues/165))
- Added option `no_call_parentheses`. Enabling this config will remove parentheses around function calls taking a single string/table as an argument. This config was added for adoption purposes. ([#133](https://github.com/JohnnyMorganz/StyLua/issues/133))

### Changed

- Long prefix expressions which are hangable and go over the line limit (e.g. `("foooo" .. "barrrrrrr" .. "bazzzzzz"):format(...)`) will now hang multiline ([#139](https://github.com/JohnnyMorganz/StyLua/issues/139))
- Changed formatting for assignments. We will now try all tactics then determine the best one. Multiple assignments will now no longer attempt to hang a single expression first - we will hang the whole punctuated list. ([#157](https://github.com/JohnnyMorganz/StyLua/issues/157))
- Function calls with single arguments are now possible to be expanded. This will allow the call to be expanded if the line goes over budget. ([#156](https://github.com/JohnnyMorganz/StyLua/issues/156))
- StyLua will now firstly prefer hanging long arguments to function calls to try and fit under the width, before expanding them multiline. ([#159](https://github.com/JohnnyMorganz/StyLua/issues/159))
- When hanging a binary expression, previously, we would always hang the "root" node of AST BinExp tree. Now we will check to see if is necessary (we are over width) before hanging ([#163](https://github.com/JohnnyMorganz/StyLua/issues/163))
- StyLua will hug together table braces with function call parentheses when formatting a function call taking a single table as an argument. ([#182](https://github.com/JohnnyMorganz/StyLua/issues/182))
- Function calls with more than one argument, where an argument is "complex", will now expand multiline. "complex" is an argument spanning multiple lines, but excludes a table or anonymous function, as we handle them explicitly. ([#183](https://github.com/JohnnyMorganz/StyLua/issues/183))
- StyLua will always hang at the equals token for a multi-variable assignment. ([#185](https://github.com/JohnnyMorganz/StyLua/issues/185))
- Tables with multiline fields (such as an anonymous function expression) should always expand if previously on single line. ([#187](https://github.com/JohnnyMorganz/StyLua/issues/187))
- Function definitions (both normal and anonymous) with an empty body will now be kept on a single line. This is common for noop functions `local function noop() end`. ([#188](https://github.com/JohnnyMorganz/StyLua/issues/188))

### Fixed

- Fixed 1 or 2 digit numerical escapes being incorrectly removed
- Fixed whitespace being lost before a multiline comment. We will now preserve a single space (e.g. `local test --[[foo]] = true` -> `local test --[[foo]] = true`) ([#136](https://github.com/JohnnyMorganz/StyLua/issues/136))
- Fixed the double formatting of a hanging call chain when it was being assigned to a variable causing it to be incorrectly formatted ([#151](https://github.com/JohnnyMorganz/StyLua/issues/151))
- Fixed leading comments to a binop in a hanging expression being lost ([#154](https://github.com/JohnnyMorganz/StyLua/issues/154#issuecomment-841703038))
- Fixed mistransformation of comments leading the RHS of a hanging binop. They are now moved to before the binop ([#154](https://github.com/JohnnyMorganz/StyLua/issues/154))
- Fixed comments trailing unnecessary parentheses around expressions that were later removed not being preserved ([#176](https://github.com/JohnnyMorganz/StyLua/issues/176))
- Fixed a double unary minus (`- -foo`/`-(-foo)`) being formatted as `--foo` leading to a comment syntax error. Parentheses are now enforced: `-(-foo)` ([#171](https://github.com/JohnnyMorganz/StyLua/issues/171))
- Fixed semicolon being removed leading to `function call x new statement` ambiguity when next statement is an assignment with the first variable being a parentheses var expression ([#173](https://github.com/JohnnyMorganz/StyLua/issues/173))
- Fixed mistransformation of comments in `if condition then` or `while condition do` lines - improved assurance that they will hang multiline ([#164](https://github.com/JohnnyMorganz/StyLua/issues/164))
- Fixed indentation of comments leading a `then` or `do` token when `if ... then` or `while ... do` are multiline.
- Fixed mistransformation of comments in a generic declaration under the `luau` feature flag ([#166](https://github.com/JohnnyMorganz/StyLua/issues/166))
- Fixed trailing comma being added after comments in multiline type table under the `luau` feature flag ([#166](https://github.com/JohnnyMorganz/StyLua/issues/166))

## [0.8.1] - 2021-04-30

### Fixed

- Fixed bug where a hanging expression inside of parentheses would lead to function arguments being incorrectly formatted with a trailing comma - leading to a syntax error

## [0.8.0] - 2021-04-30

### Added

- Parentheses around conditions are now removed, as they are not required in Lua. `if (foo and (not bar or baz)) then ... end` turns to `if foo and (not bar or baz) then ... end`
- Long multi-variable assignments which surpass the column width, even when hanging on the equals token, will now hang on multiple lines.

### Changed

- Changed the heursitics for when parentheses are removed around expressions. Parentheses will now never be removed around a function call prefix (e.g. `("hello"):len()`)
- Changed formatting for comma-separated lists. Previously, we would buffer the comments to the end of the list, but now we keep the comments next to where they original were.
- Improved contextual formatting informattion when formatting deep in the AST. We can now better determine how much space is left on the current line, before we need to change formatting
- Improved formatting of function declarations. It will now properly take into account the amount of space left on the column width.
- Improve formatting for assignments with expressions such as function calls. The whole assignment is now taken into account, so we can better determine whether to split the expression.

### Fixed

- Fixed trailing whitespace remaining on the last item of a multiline table (which was expanded from a singleline one)

## [0.7.1] - 2021-04-19

### Fixed

- Fixed parentheses around a table being incorrectly removed leading to a syntax error, such as in `({}):foo()`

## [0.7.0] - 2021-04-13

### Added

- Added hanging for chained function calls. See [#109](https://github.com/JohnnyMorganz/StyLua/issues/109)
- Long function definitions (normally with parameters containing types and a return type) will now be split across multiple lines if they surpass the column limit

### Changed

- Further improvements to the way binary expressions are hung on new lines

### Fixed

- Fixed trailing comments at the end of multiline tables being lost
- Fixed panic "stmt trailing comments not implemented" occuring due to incomplete function
- Fixed trailing comments after semicolons at the end of last statements being lost when formatting
- Fixed function parameters collapsing when there is a comments at the end of function parameters, where the last parameter has a type specifier
- Fixed comments at the end of tables being indented one extra level
- Fixed trailing comments within if-elseif-else blocks not being correctly indented.
- Fixed `do` in a `while ... do` statement not correctly indented when the condition spans multiple lines
- Fixed multiline parameters for a function definition inside of an indent block (e.g. a table) not being correctly indented

## [0.6.0] - 2021-03-27

### Added

- Added support for creating new `Config` structs when using StyLua as a library
- Added configuration for quote style. There are four quote style options - `AutoPreferDouble`, `AutoPreferSingle`, `ForceDouble` and `ForceSingle`.
  For the auto styles, we will prefer the quote type specified, but fall back to the opposite if it means there are fewer escapes. For the
  force styles, we will always use the quote type specified.
- StyLua will now error when unknown fields are found in the configuration `stylua.toml` file
- Long lines of assignments, where the expressions aren't hangable, will now be put onto a newline, where a newline is created after the equal sign, and the expressions indented.
- Added initial support for **Lua 5.2** syntax. StyLua can now format code containing `goto`s and labels. See [#87](https://github.com/JohnnyMorganz/StyLua/issues/87) to track further support for Lua 5.2 syntax.

### Changed

- Function call heuristic have been further improve to decide when to expand the function call arguments onto multiple lines.
- StyLua now allows some arguments after a multiline table before forcing expansion. This makes sense for something like `setmetatable({ ... }, class)`, where
  `{ ... }` is a multiline table, but we don't want to expand onto multiple lines. StyLua will not allow a mixture of multiline tables and small identifiers in between
  (e.g. `call({ ... }, foo, { ... })`), in order to improve readability.
- Empty newlines at the start and end of a block will now be removed as they are unnecessary
- Changed the default quote style from `ForceDouble` to `AutoPreferDouble`. We will now default to swapping quote type if it will reduce the number of escapes.

### Fixed

- Fixed tables with internal comments (and no fields) incorrectly collapsing to a single line
- Fixed parentheses being incorrectly removed around a BinOp where first value was a UnOp
- Fixed indentation of leading comments bound to the end brace of a multiline table
- Fixed LastStmt (return/break etc.) still being formatted when it wasn't defined inside the range
- Fixed hanging expressions which are inside function calls being indented unnecessarily by one extra level
- Fixed parentheses being incorrectly removed around a function definition, which may be called like `(function() ... end)()`
- Fixed some string escapes being incorrectly deemed as unnecessary
- Fixed trailing comments after semicolons at the end of statements being lost when formatting
- Fixed formatting issues in relation to newline and whitespace when using range formatting.
- Fixed empty tables taking 2 formatting passes to format properly

## [0.5.0] - 2021-02-24

### Added

- Added support for removing excess parentheses around expressions.
  e.g. `print((x))` will be formatted to `print(x)`, as the parentheses are unnecessary. We also consider cases
  where parentheses should not be removed, e.g. `print((x()))` - removing the parentheses changes the meaning of the code.
- Added formatting of BinOp expressions within function calls. If there is a long expression as a function argument and it contains binops, it will now span multiple lines
- Added a `column_width` setting, which is used to guide when StyLua should wrap lines. It defaults to `120`.
- Added support for formatting ranges. You can now specificy ranges using `--range-start <num>` and `--range-end <num>` (both optional, and both inclusive).
  If a range is provided, only statements within the range will be formatted. Currently only supports ranges containing whole statements, and is not more granular.
- Added support for ignore comments. If the line before a statement begins with the comment `-- stylua: ignore`, then the statement will be ignored during formatting.
  This currently only supports ignoring statement-level nodes

### Changed

- Improved CLI `--check` output. We now use a more detailed output which should help in determining diffs
- Improved calculations in places to determine when to wrap lines

### Fixed

- Fixed an expression ending with an UnOp (e.g. `#foo`) and a trailing comment forcing an unnecessary hanging expression
- Fixed loss of comments trailing punctuation within function parameters
- Comments within function parameters now force the parameter to go mutliline, fixing syntax errors created from previous formatting
- Fixed incorrect indentation of body of expressions spanning multiple lines (e.g. anonymous functions/tables) when the expression is part of a hanging binop
- Fixed incorrect formatting of multiple long comma-separated assignment/returns causing the comma to be placed onto a new line

## [0.4.1] - 2021-02-05

### Fixed

- Fixed function calls being incorrectly expanded due to a comment within the arguments.
  We will now only check for leading/trailing comments for argument expressions to see if we need to keep it expanded or not.

## [0.4.0] - 2021-02-05

### Added

- Added formatting for number literals which begin with a decimal. For consistency, a "0" will be prepended (i.e. `.5` turns to `0.5`)
- Long expressions in a return statement will now hang onto multiple lines if necessary
- StyLua will now handle expressions in parentheses if they are long, by breaking them down further.
- Added support for ambiguous syntax. StyLua will now keep the semicolon and format as required

### Fixed

- Fixed "then" and "do" tokens not being correctly indented when if-then and while-do statements are pushed onto multiple lines
- Fixed incorrect newline formatting when a return type is present for an anonymous function in Luau
- Fixed multiline expressions where the binop has a trailing comment being incorrectly formatted, breaking code
- Fixed a trailing comment at the end of a whole binop expression unnecessarily forcing a hanging expression

## [0.3.0] - 2021-01-15

### Added

- StyLua will now test escapes of characters other than quotes in strings to see if they are unnecessary and remove them if so
- Adds wrapping for large expressions to push them onto multiple lines. Statements with line of longer than 120 characters will trigger expression wrapping where possible.
  The expression will be split at its Binary Operators, excluding relational operators.

### Fixed

- Fixed `.styluaignore` file extension matching not working due to the default override glob
- Cleaned up descriptions of options when running `stylua --help`
- Fixed issue with `stylua.toml` requiring a complete configuration file with all options set
- Fixed issue with escapes unrelated to quotes inside of strings not being preserved
- Fixed incorrect formatting when trailing comments are present in function arguments and other locations.
  In function arguments, it will remain expanded if there is a comment present. Similarly, comments are now preserved in punctuated sequencues.

## [0.2.1] - 2021-01-03

### Fixed

- Fixed `until` token in a repeat block not being correctly indented
- Fixed regression causing the first and last item of an expanded table to not be correctly indented

## [0.2.0] - 2020-12-31

### Changed

- Changed heuristics for expanding function arguments. StyLua will now check through the arguments and look out for expanded tables
  or anonymous functions, and if found, will not expand the function call. However, if there are any other type of expression mixed between,
  then the function call will remain expanded.
- Change internals of the formatter by reducing amount of cloning of AST nodes. Improves performance by 22%

## [0.1.0] - 2020-12-30

### Added

- StyLua will now take into account if a table was originally expanded onto multiple lines. If so, StyLua won't attempt to collapse it
- Added support for reading in from stdin for the CLI, use `stylua -` to make StyLua read from stdin, and a formatted output will be written to stdout
- Added `--check` command line flag. If enabled, then StyLua will check through the files and emit a diff for files with incorrect formatting, exiting with status code 1. StyLua will not modifiy files
- Renamed CLI argument `--pattern` to `--glob` (with short form `-g`). `--glob` can now accept multiple globs.
  For example, using `stylua -g *.lua -g !*.spec.lua .` will format all Lua files apart from `.spec.lua` test files.
- Added support for parsing a `.styluaignore` file, which follows a similar structure to `.gitignore` files. Any patterns matched inside of this file will be ignored.

### Changed

- Changed when a table will expand onto new lines. It will now expand after 80 characters have been exceeded, and takes indent level into account

## [0.1.0-alpha.3] - 2020-12-26

### Changed

- Changed the default value of `indent_width` to 4
- Function calls with a single argument will no longer wrap the argument onto a new line. This is subject to change.

### Fixed

- Fixed a new line being added after the `until` token in a repeat block. The new line is now added at the end of the until expression.
- Fixed comments not being preserved within multiline tables
- Fixed trailing comma being added after comments in multiline tables
- Fixed escaping of double-quotes inside of strings being repeated
- Fixed long tables for types collapsing onto a single line for Luau formatting
- Fixed incorrect comment wrapping at the beginning of multiline tables
- Fixed start brace of multiline comments not having correct indentation
- Fixed comments having incorrect indentation when bound to the `end` token at the end of a block.

## [0.1.0-alpha.2] - 2020-12-22

### Added

- Single quote escapes are now removed from string literals if present when converting to double-quoted strings

### Changed

- If there is a single argument in a function call, and it is either a table or anonymous function, the relevant start/end tokens are no longer pushed onto new lines
- Comments are now left completely unformatted, apart from trimming trailing whitespace at the end of single-line comments

### Fixed

- Double quotes are now escaped when converting from single quote to double quote strings

## [0.1.0-alpha] - 2020-12-22

Initial alpha release

[unreleased]: https://github.com/JohnnyMorganz/StyLua/compare/v0.19.1...HEAD
[0.19.1]: https://github.com/JohnnyMorganz/StyLua/releases/tag/v0.19.1
[0.19.0]: https://github.com/JohnnyMorganz/StyLua/releases/tag/v0.19.0
[0.18.2]: https://github.com/JohnnyMorganz/StyLua/releases/tag/v0.18.2
[0.18.1]: https://github.com/JohnnyMorganz/StyLua/releases/tag/v0.18.1
[0.18.0]: https://github.com/JohnnyMorganz/StyLua/releases/tag/v0.18.0
[0.17.1]: https://github.com/JohnnyMorganz/StyLua/releases/tag/v0.17.1
[0.17.0]: https://github.com/JohnnyMorganz/StyLua/releases/tag/v0.17.0
[0.16.1]: https://github.com/JohnnyMorganz/StyLua/releases/tag/v0.16.1
[0.16.0]: https://github.com/JohnnyMorganz/StyLua/releases/tag/v0.16.0
[0.15.3]: https://github.com/JohnnyMorganz/StyLua/releases/tag/v0.15.3
[0.15.2]: https://github.com/JohnnyMorganz/StyLua/releases/tag/v0.15.2
[0.15.1]: https://github.com/JohnnyMorganz/StyLua/releases/tag/v0.15.1
[0.15.0]: https://github.com/JohnnyMorganz/StyLua/releases/tag/v0.15.0
[0.14.3]: https://github.com/JohnnyMorganz/StyLua/releases/tag/v0.14.3
[0.14.2]: https://github.com/JohnnyMorganz/StyLua/releases/tag/v0.14.2
[0.14.1]: https://github.com/JohnnyMorganz/StyLua/releases/tag/v0.14.1
[0.14.0]: https://github.com/JohnnyMorganz/StyLua/releases/tag/v0.14.0
[0.13.1]: https://github.com/JohnnyMorganz/StyLua/releases/tag/v0.13.1
[0.13.0]: https://github.com/JohnnyMorganz/StyLua/releases/tag/v0.13.0
[0.12.5]: https://github.com/JohnnyMorganz/StyLua/releases/tag/v0.12.5
[0.12.4]: https://github.com/JohnnyMorganz/StyLua/releases/tag/v0.12.4
[0.12.3]: https://github.com/JohnnyMorganz/StyLua/releases/tag/v0.12.3
[0.12.2]: https://github.com/JohnnyMorganz/StyLua/releases/tag/v0.12.2
[0.12.1]: https://github.com/JohnnyMorganz/StyLua/releases/tag/v0.12.1
[0.12.0]: https://github.com/JohnnyMorganz/StyLua/releases/tag/v0.12.0
[0.11.3]: https://github.com/JohnnyMorganz/StyLua/releases/tag/v0.11.3
[0.11.2]: https://github.com/JohnnyMorganz/StyLua/releases/tag/v0.11.2
[0.11.1]: https://github.com/JohnnyMorganz/StyLua/releases/tag/v0.11.1
[0.11.0]: https://github.com/JohnnyMorganz/StyLua/releases/tag/v0.11.0
[0.10.1]: https://github.com/JohnnyMorganz/StyLua/releases/tag/v0.10.1
[0.10.0]: https://github.com/JohnnyMorganz/StyLua/releases/tag/v0.10.0
[0.9.3]: https://github.com/JohnnyMorganz/StyLua/releases/tag/v0.9.3
[0.9.2]: https://github.com/JohnnyMorganz/StyLua/releases/tag/v0.9.2
[0.9.1]: https://github.com/JohnnyMorganz/StyLua/releases/tag/v0.9.1
[0.9.0]: https://github.com/JohnnyMorganz/StyLua/releases/tag/v0.9.0
[0.8.1]: https://github.com/JohnnyMorganz/StyLua/releases/tag/v0.8.1
[0.8.0]: https://github.com/JohnnyMorganz/StyLua/releases/tag/v0.8.0
[0.7.1]: https://github.com/JohnnyMorganz/StyLua/releases/tag/v0.7.1
[0.7.0]: https://github.com/JohnnyMorganz/StyLua/releases/tag/v0.7.0
[0.6.0]: https://github.com/JohnnyMorganz/StyLua/releases/tag/v0.6.0
[0.5.0]: https://github.com/JohnnyMorganz/StyLua/releases/tag/v0.5.0
[0.4.1]: https://github.com/JohnnyMorganz/StyLua/releases/tag/v0.4.1
[0.4.0]: https://github.com/JohnnyMorganz/StyLua/releases/tag/v0.4.0
[0.3.0]: https://github.com/JohnnyMorganz/StyLua/releases/tag/v0.3.0
[0.2.1]: https://github.com/JohnnyMorganz/StyLua/releases/tag/v0.2.1
[0.2.0]: https://github.com/JohnnyMorganz/StyLua/releases/tag/v0.2.0
[0.1.0]: https://github.com/JohnnyMorganz/StyLua/releases/tag/v0.1.0
[0.1.0-alpha.3]: https://github.com/JohnnyMorganz/StyLua/releases/tag/v0.1.0-alpha.3
[0.1.0-alpha.2]: https://github.com/JohnnyMorganz/StyLua/releases/tag/v0.1.0-alpha.2
[0.1.0-alpha]: https://github.com/JohnnyMorganz/StyLua/releases/tag/v0.1.0-alpha<|MERGE_RESOLUTION|>--- conflicted
+++ resolved
@@ -11,11 +11,8 @@
 
 - Fixed handling of floor division (`//`) syntax when only Luau FFlag is enabled
 - Fixed missing space when table is inside of Luau interpolated string expression (`{{` is invalid syntax)
-<<<<<<< HEAD
+- The CLI tool will now only write files if the contents differ, and not modify if no change (#827)
 - Fixed parentheses around a Luau compound type inside of a type table indexer being removed causing a syntax error (#828)
-=======
-- The CLI tool will now only write files if the contents differ, and not modify if no change (#827)
->>>>>>> a5ca6a43
 
 ## [0.19.1] - 2023-11-15
 
