# Changelog

All notable changes to this project will be documented in this file.

The format is based on [Keep a Changelog](https://keepachangelog.com/en/1.0.0/),
and this project adheres to [Semantic Versioning](https://semver.org/spec/v2.0.0.html).

## [Unreleased]

<<<<<<< HEAD
### Changed

- Improved heuristics around Luau type excess parentheses removal, so unnecessary types are removed in more locations
=======
### Added

- Multiline ignores (`-- stylua: ignore start` / `-- stylua: ignore end`) will now work within table fields:

```lua
require("foo").bar {
	-- stylua: ignore start
	baz      =0, -- < not formatted
	foo   =   2, -- < not formatted
	-- stylua: ignore end
	bar        =     1234 -- formatted
}
```
>>>>>>> d3659f3f

### Fixed

- Function calls are now formatted onto multiple lines if the opening brace `{` of a multiline table forces one of the lines over width
- Fixed missing option `--sort-requires` to enable sort requires on the command line

```sh
$ stylua --sort-requires test.lua
```

- Fixed parentheses removed around Luau optional type `(B?)` causing syntax errors when present in an intersection `A & (B?)`
- Fixed comments lost when parentheses removed around Luau types

## [0.17.1] - 2023-03-30

### Fixed

- Bumped internal parser dependency which should fix parsing problems for comments with Chinese characters, and multiline string escapes
- Fixed comments in punctuated lists for return statements or assignments being incorrectly formatted leading to syntax errors ([#662](https://github.com/JohnnyMorganz/StyLua/issues/662))
- Fixed line endings not being correctly formatted in multiline string literals and comments ([#665](https://github.com/JohnnyMorganz/StyLua/issues/665))

## [0.17.0] - 2023-03-11

### Added

- Added support for "sort requires", which sorts top-level statements of the form `local NAME = require(EXPR)` lexicographically on `NAME`.
  We do this by treating a group of consecutive requires as a "block", and then sorting **only within** the block. Any other statement, or an empty line, between require statements will split the group into two separate blocks (and can be used to separate the sorting). A block of requires will not move around the file.
  Roblox Luau statements of the form `local NAME = game:GetService(EXPR)` will also be sorted separately.

This feature is disabled by default. To enable it, add the following to your `stylua.toml`:

```toml
[sort_requires]
enabled = true
```

Note: we assume that all requires are **pure** with no side effects. It is not recommended to use this feature if the ordering of your requires matter.

- Added support for [EditorConfig](https://editorconfig.org/), which is taken into account only if no `stylua.toml` was found.

This feature is enabled by default, it can be disabled using `--no-editorconfig`.

- Published StyLua to the [Docker Hub](https://hub.docker.com/r/johnnymorganz/stylua)

## [0.16.1] - 2023-02-10

### Fixed

- Fixed mistransformation of a function argument in a multilined function call when the argument contains a comment, causing a syntax error. We now attempt to hang the expression ([#648](https://github.com/JohnnyMorganz/StyLua/issues/648))
- Fixed verify AST flagging a false positive for parentheses removed around a Luau type ([#643](https://github.com/JohnnyMorganz/StyLua/issues/643))

## [0.16.0] - 2023-01-15

### Added

- Unnecessary parentheses around Luau types will now be removed ([#611](https://github.com/JohnnyMorganz/StyLua/issues/611))
- Collapse a body containing only a `goto` statement when `collapse_simple_statement` is set ([#618](https://github.com/JohnnyMorganz/StyLua/issues/618))

### Changed

- Update internal parser:
  - (`lua52`) Support Lua 5.2 fractional hexidecimal / hexidecimal with exponents ([#621](https://github.com/JohnnyMorganz/StyLua/issues/621))
  - (`lua52`) Support LuaJIT number suffixes LL/ULL/i ([#621](https://github.com/JohnnyMorganz/StyLua/issues/621))
  - (`lua52`) Support `\z` escape sequences in strings ([#613](https://github.com/JohnnyMorganz/StyLua/issues/613))
  - (`luau`) Support Luau string interpolation ([#607](https://github.com/JohnnyMorganz/StyLua/issues/607))
- Several optimisations applied to formatting functions to reduce time taken. Files which previously did not terminate (6MB+) now finish in reasonable time. ([#591](https://github.com/JohnnyMorganz/StyLua/issues/591))
- Assignments of the form `local name = function` will no longer hang at the equals token, and instead force parameters multiline, to reduce unnecessary indentation. ([#595](https://github.com/JohnnyMorganz/StyLua/issues/595))

### Fixed

- Fixed an anonymous function assignment `local x = function()` being unnecessarily indented if the function body contains a comment ([#627](https://github.com/JohnnyMorganz/StyLua/issues/627))
- Fixed malformed formatting when there is a newline between a `return` token and the expressions ([#605](https://github.com/JohnnyMorganz/StyLua/issues/605))
- Fixed malformed formatting of multi-assignment or multi-returns where there is a comment within the expressions list ([#637](https://github.com/JohnnyMorganz/StyLua/issues/637))

## [0.15.3] - 2022-12-07

### Fixed

- Fixed necessary parentheses removed in `(-X) ^ Y` causing change in semantics ([#623](https://github.com/JohnnyMorganz/StyLua/issues/623))
- Take into account `function` token size when formatting an anonymous function `function() end` (particularly relevant when collapsing simple statements) ([#619](https://github.com/JohnnyMorganz/StyLua/issues/619))
- Support hanging inside of Luau type arrays `{ T }` to fix formatting issues when comments are present ([#617](https://github.com/JohnnyMorganz/StyLua/issues/617))

## [0.15.2] - 2022-10-31

### Fixed

- Fix incorrect indentation level used for hanging expressions in if expression syntax ([#596](https://github.com/JohnnyMorganz/StyLua/issues/596))
- Fixed Luau return type in parentheses containing a comment on the last item being collapsed causing a syntax error ([#608](https://github.com/JohnnyMorganz/StyLua/issues/608))
- Fix parentheses removed which highlight precedence in `(not X) == Y` causing linting errors ([#609](https://github.com/JohnnyMorganz/StyLua/issues/609))
- Fix build script for `@johnnymorganz/stylua` to include all lua and luau features ([#614](https://github.com/JohnnyMorganz/StyLua/issues/614))

## [0.15.1] - 2022-09-22

### Fixed

- Updated parser to fix comments parsing issues ([#585](https://github.com/JohnnyMorganz/StyLua/issues/585), [#587](https://github.com/JohnnyMorganz/StyLua/issues/587))

## [0.15.0] - 2022-09-21

### Added

- Added support for Lua 5.3, gated behind the `lua53` feature flag ([#534](https://github.com/JohnnyMorganz/StyLua/issues/534))
- Added support for Lua 5.4, gated behind the `lua54` feature flag ([#533](https://github.com/JohnnyMorganz/StyLua/issues/533))
- Added `--allow-hidden` flag to allow entering and formatting hidden files/directories ([#562](https://github.com/JohnnyMorganz/StyLua/issues/562))
- Added `--output-format=summary` which can be used with `--check` to output a summary of the list of files not correctly formatted ([#573](https://github.com/JohnnyMorganz/StyLua/issues/573))

### Changed

- We will no longer expand function calls when it contains an inlined multiline comment ([#543](https://github.com/JohnnyMorganz/StyLua/issues/543), [#561](https://github.com/JohnnyMorganz/StyLua/issues/561))

### Fixed

- Precommit hook now supports downloading aarch64 binary for M1 macs ([#558](https://github.com/JohnnyMorganz/StyLua/issues/558))
- Fixed mistransformations of generic for loop with comments in the expression list ([#579](https://github.com/JohnnyMorganz/StyLua/issues/579))
- Fixed `then`/`else` token not taken into account when formatting an if-expression ([#582](https://github.com/JohnnyMorganz/StyLua/issues/582))

## [0.14.3] - 2022-08-27

### Fixed

- Fixed macOS aarch64 target in release workflow ([#528](https://github.com/JohnnyMorganz/StyLua/issues/528))
- Long union/interesection types inside of a parentheses will now cause the parentheses to expand multiline ([#531](https://github.com/JohnnyMorganz/StyLua/issues/531))
- Fixed leading comments lost from an expression when excessive parentheses are removed from it ([#530](https://github.com/JohnnyMorganz/StyLua/issues/530))
- Fixed comments present in a complex expression not forcing multiline hanging leading to a syntax error ([#524](https://github.com/JohnnyMorganz/StyLua/issues/524))
- Fixed unnecessary break on `else` in an if-expression when the expression contains a comment ([#520](https://github.com/JohnnyMorganz/StyLua/issues/520))
- Take into account the extra line created when hanging at equals token in an assignment. This should prevent unnecessary hanging ([#542](https://github.com/JohnnyMorganz/StyLua/issues/542))
- Fixed comments added to a newly created trailing comment not being formatted ([#547](https://github.com/JohnnyMorganz/StyLua/issues/547))
- Fixed call chain with a small prefix not being kept inlined causing unstable formatting ([#514](https://github.com/JohnnyMorganz/StyLua/issues/514))
- Fixed shape computation for table fields causing unnecessary expansion ([#551](https://github.com/JohnnyMorganz/StyLua/issues/551))
- Fixed hanging the prefix string in `("str"):call` unnecessarily when it provides no benefit ([#508](https://github.com/JohnnyMorganz/StyLua/issues/508))
- Fixed table field value being expanded when it could be hanged instead ([#541](https://github.com/JohnnyMorganz/StyLua/issues/541))

## [0.14.2] - 2022-07-27

### Fixed

- Fixed var expression with trailing comments on initial prefix being collapsed leading to malformed formatting ([#509](https://github.com/JohnnyMorganz/StyLua/issues/509))
- Fixed return with comment between return and expression being collapsed leading to malformed formatting ([#504](https://github.com/JohnnyMorganz/StyLua/issues/504))
- Fixed release assets for precommit by marking release artifacts as application/zip ([#496](https://github.com/JohnnyMorganz/StyLua/issues/496))

## [0.14.1] - 2022-07-21

### Changed

- Chained var expression formatting will now follow the exact same steps as chained function call formatting

### Fixed

- Fixed var expression with comments collapsing leading to malformed formatting ([#500](https://github.com/JohnnyMorganz/StyLua/issues/500))
- Fixed ignore behavior for `--stdin-filepath` ([#495](https://github.com/JohnnyMorganz/StyLua/issues/495))

## [0.14.0] - 2022-07-06

### Added

- `--output-format=json` now outputs all (error) messages in JSON format ([#453](https://github.com/JohnnyMorganz/StyLua/issues/453))
- Added WASM build support. Stylua is available on npm for consumption in Node.js or a browser (using a bundler) - https://www.npmjs.com/package/@johnnymorganz/stylua
- Ignore comments will now be respected before fields inside tables ([#448](https://github.com/JohnnyMorganz/StyLua/issues/448))
- Stylua library (`stylua_lib`) now exposes a `format_ast(ast, config, range, verification)` function to format a full-moon AST directly ([#482](https://github.com/JohnnyMorganz/StyLua/issues/482))
- Added `collapse_simple_statement` option. It can take the values `Never` (default), `FunctionOnly`, `ConditionalOnly` or `Always`. When enabled, "simple" functions or if statements (ones where they only return a value or have a simple statement such as a function call) will be collapsed onto a single line where possible.

### Changed

- We now attempt to first hang the equals token in an assignment before expanding the RHS expression, provided the expression is not "complex" ([#292](https://github.com/JohnnyMorganz/StyLua/issues/292), [#489](https://github.com/JohnnyMorganz/StyLua/issues/489))
- We now use the current indent level of comments preceding an `elseif`/`else` token to determine whether they should still be indented one level or inlined with the `elseif`/`else` token. ([#254](https://github.com/JohnnyMorganz/StyLua/issues/254))
- Static chained function calls (i.e., `foo.bar().baz()`) will now hang if necessary ([#368](https://github.com/JohnnyMorganz/StyLua/issues/368))
- The first call in a chained function call will now inline with the prefix if the prefix begins with an uppercase letter or the prefix is smaller (in length) than the indent width
- A chained function call will not expand if the first call gets inlined

### Fixed

- [**Luau**] Fixed spacing lost before a comment within a type generic ([#446](https://github.com/JohnnyMorganz/StyLua/issues/446))
- [**Luau**] Removed unnecessary expansion of a type generic with a single table as the parameter ([#442](https://github.com/JohnnyMorganz/StyLua/issues/442))
- Fixed incorrect extra indentation of an expanded parentheses passed as a function call argument ([#456](https://github.com/JohnnyMorganz/StyLua/issues/456))
- [**Luau**] Increased the shape size of the expression in a type assertion so that it will correctly hang if over width ([#466](https://github.com/JohnnyMorganz/StyLua/issues/466))
- Fixed binary expression in a table field containing a comment being collapsed leading to malformed formatted ([#471](https://github.com/JohnnyMorganz/StyLua/issues/471))
- Fixed end parentheses of a function call with a multiline comment internally being expanded onto a new line unnecessarily ([#473](https://github.com/JohnnyMorganz/StyLua/issues/473))
- Fixed severe performance regression with complex nested function calls ([#477](https://github.com/JohnnyMorganz/StyLua/issues/477))

## [0.13.1] - 2022-04-11

### Fixed

- Fixed leading trivia on semicolon lost when semicolon is removed ([#431](https://github.com/JohnnyMorganz/StyLua/issues/431))
- Fixed shape calculation of the RHS of a binary expression not correctly reset when hanging, causing it to expand unnecessarily ([#432](https://github.com/JohnnyMorganz/StyLua/issues/432))
- Fixed unstable formatting of tables at column width boundary ([#436](https://github.com/JohnnyMorganz/StyLua/issues/436))
- Fixed assignments no longer hanging at equals token if a comment is present, but the expression is not hangable at a binop. ([#439](https://github.com/JohnnyMorganz/StyLua/issues/439))
- Fixed unstable formatting around comments within type declarations ([#397](https://github.com/JohnnyMorganz/StyLua/issues/397), [#430](https://github.com/JohnnyMorganz/StyLua/issues/430))
- Fixed parentheses around type assertions in a binary expression being removed leading to incorrect semantics. ([#441](https://github.com/JohnnyMorganz/StyLua/issues/441))

## [0.13.0] - 2022-03-31

### Added

- Added support for alternative diff outputs. You can now use `--output-format=unified` or `--output-format=json` to output a unified diff or json mismatches list respectively. A unified diff can be fed into other tools such as `patch` or `delta`, whilst a JSON diff provides a more machine readable format useful for extensions. ([#230](https://github.com/JohnnyMorganz/StyLua/issues/230))

### Changed

- Migrate internal dependency for CLI arguments handling, with improved help messages.
- Type declarations consisting of unions/intersections where an inner type has a multiline comment will now force hanging
- Generic fors will no longer expand onto multiple lines if the expression looping over is a function call with a single table argument (e.g., `ipairs({ ... })`) ([#405](https://github.com/JohnnyMorganz/StyLua/issues/405))
- Excess parentheses around a type assertion will now be removed. ([#383](https://github.com/JohnnyMorganz/StyLua/issues/383), [[#425](https://github.com/JohnnyMorganz/StyLua/issues/425)])
- When hanging an assignment of an expression contained within parentheses, we do not add an extra indentation. The formatting is now consistent with expanded tables and function calls. ([#274](https://github.com/JohnnyMorganz/StyLua/issues/274))

### Fixed

- Fixed issue through static linking where Windows binary would not execute due to missing `VCRUNTIME140.dll`. ([#413](https://github.com/JohnnyMorganz/StyLua/issues/413))
- Fixed assignment with comment sometimes not hanging leading to malformed syntax. ([#416](https://github.com/JohnnyMorganz/StyLua/issues/416))
- Fixed block ignores not applied when multiple leading block ignore comments are present at once. ([#421](https://github.com/JohnnyMorganz/StyLua/issues/421))
- Fixed ordering of comments when semicolon after statement is removed. ([#423](https://github.com/JohnnyMorganz/StyLua/issues/423))

## [0.12.5] - 2022-03-08

### Fixed

- Fixed crashed due to unhandled generic type packs under the `luau` feature flag. ([#403](https://github.com/JohnnyMorganz/StyLua/issues/403))

## [0.12.4] - 2022-03-02

### Fixed

- Fixed long comments forcing unnecessary hanging of type declarations. ([#384](https://github.com/JohnnyMorganz/StyLua/issues/384))
- Fixed long intersection types not hanging. ([#382](https://github.com/JohnnyMorganz/StyLua/issues/382))
- Fixed comments being lost around a condition when unnecessary parentheses are removed. ([#389](https://github.com/JohnnyMorganz/StyLua/issues/389))
- Fixed multiline expression with comments inside parentheses being collapsed leading to a syntax error. ([#386](https://github.com/JohnnyMorganz/StyLua/issues/386))
- Fixed ignore comments not respected in child blocks of ignored statements. ([#387](https://github.com/JohnnyMorganz/StyLua/issues/387))
- Fixed values in type tables not hanging when over width. ([#394](https://github.com/JohnnyMorganz/StyLua/issues/394))
- Fixed type info generics not hanging when over width. ([#394](https://github.com/JohnnyMorganz/StyLua/issues/394))
- Fixed callback types with binop type parameters / return types not hanging leading to a syntax error when comments are present. ([#396](https://github.com/JohnnyMorganz/StyLua/issues/396))
- Fixed type declarations not hanging properly causing them to go over width. This includes hanging at the equals token and hanging union/intersection types.

## [0.12.3] - 2022-02-17

### Fixed

- Fixed call chains not hanging when comments were present in between calls, leading to a syntax error. ([#367](https://github.com/JohnnyMorganz/StyLua/issues/367))
- Fixed if-expression syntax getting unnecessarily expanded further due to trailing comments. ([#375](https://github.com/JohnnyMorganz/StyLua/issues/375))
- Fixed formatting of leading comments of a keyword in if-expression syntax. ([#374](https://github.com/JohnnyMorganz/StyLua/issues/374))
- Fixed formatting of long type declarations which go over the line width to hang if possible. ([#372](https://github.com/JohnnyMorganz/StyLua/issues/372))
- Fixed mistransformation of comments within a type union leading to a syntax error. ([#378](https://github.com/JohnnyMorganz/StyLua/issues/378))

## [0.12.2] - 2022-02-06

### Fixed

- Fixed crash due to unhandled singleton type formatting under the `luau` feature flag. ([#358](https://github.com/JohnnyMorganz/StyLua/issues/358))
- Includes types in shape calculation for causing a generic for to go multiline under the `luau` feature flag. ([#360](https://github.com/JohnnyMorganz/StyLua/issues/360))

## [0.12.1] - 2022-02-01

### Fixed

- Fixed misformatting of conditions in if-expression syntax leading to spurious whitespace under the `luau` feature flag. ([#349](https://github.com/JohnnyMorganz/StyLua/issues/349))
- Fixed incorrect shape calculation in if-expression syntax: if-expression will now go multiline when only slightly over column width (`luau` feature flag).
- Fixed incorrect handling of comments at the end of a callback type's arguments under the `luau` feature flag. ([#352](https://github.com/JohnnyMorganz/StyLua/issues/352))
- Fixed mistransformation of type declaration when the type info is a union which must be multiline due to comments under the `luau` feature flag. ([#351](https://github.com/JohnnyMorganz/StyLua/issues/351))
- Fixed leading comments on a `|` symbol in a type info being lost when hanging the type under the `luau` feature flag.
- Fixed trailing comments of a function call being lost as parentheses are removed around a single argument when `call_parentheses` is set to not `Always`. ([#356](https://github.com/JohnnyMorganz/StyLua/issues/356))

## [0.12.0] - 2022-01-31

### Added

- Added option `call_parentheses`:
  Specify whether to apply parentheses on function calls with single string or table arg. Possible options: `Always` (default), `NoSingleString`, `NoSingleTable`, `None`. ([#329](https://github.com/JohnnyMorganz/StyLua/issues/329))
- Added proper multiline hanging of generic for syntax. ([#322](https://github.com/JohnnyMorganz/StyLua/issues/322))
- Added proper formatting for if-expression syntax under the `luau` feature flag. ([#289](https://github.com/JohnnyMorganz/StyLua/issues/289))
- Updated parser to add support for generic/variadic type packs, singleton types and default types under the `luau` feature flag.

### Fixed

- Fixed generic variadics not being handled under the `luau` feature flag. ([#333](https://github.com/JohnnyMorganz/StyLua/issues/333))
- Fixed issue with comments within an assignment not being correctly handled, leading to a syntax error. ([#340](https://github.com/JohnnyMorganz/StyLua/issues/340))
- Fixed parentheses around an IfExpression being removed, leading to incorrect semantics, under the `luau` feature flag. ([#345](https://github.com/JohnnyMorganz/StyLua/issues/345))

### Deprecated

- Option `no_call_parentheses` has been deprecated. Use `call_parentheses = "None"` instead.

## [0.11.3] - 2022-01-01

### Fixed

- Fixed comments preceding a comma within a function call or parameter list for a function definition being mistransformed leading to a syntax error. ([#307](https://github.com/JohnnyMorganz/StyLua/issues/307))
- Fixed IfExpression having abnormal leading whitespace under the `luau` feature flag. ([#315](https://github.com/JohnnyMorganz/StyLua/issues/315))
- Fixed incorrect handling of comments in unusual places within a table causing mistransformations leading to syntax errors. ([#318](https://github.com/JohnnyMorganz/StyLua/issues/318))

## [0.11.2] - 2021-11-15

### Fixed

- Fixed spaces around brackets string (`[[string]]`) used as an index or table key (i.e. `[ [[string]] ]`) being removed, leading to a syntax error. ([#293](https://github.com/JohnnyMorganz/StyLua/issues/293))
- Fixed incorrect shape calculation leading to arguments incorrectly expanding when under column width. ([#298](https://github.com/JohnnyMorganz/StyLua/issues/298))
- Fixed incorrect shape calculation for singleline table at the column width boundary. ([#296](https://github.com/JohnnyMorganz/StyLua/issues/296))
- Fixed IfExpression syntax containing extra/abnormal trailing whitespace when currently formatting as-is under the `luau` feature flag. ([#297](https://github.com/JohnnyMorganz/StyLua/issues/297))
- Fixed newlines before arguments in a function call which is later formatted on a single line being preserved, leading to inconsistent formatting. ([#290](https://github.com/JohnnyMorganz/StyLua/issues/290))
- Fixed odd formatting when returning multiple tables or functions only. ([#302](https://github.com/JohnnyMorganz/StyLua/issues/302))
- Fixed comments within an index expression (`foo[index]`) incorrectly handled leading to malformed formatting. ([#304](https://github.com/JohnnyMorganz/StyLua/issues/304))

## [0.11.1] - 2021-11-08

### Changed

- Updated internal parser to fix parsing issues and update `luau` parsing. ([#229](https://github.com/JohnnyMorganz/StyLua/issues/229), [#231](https://github.com/JohnnyMorganz/StyLua/issues/231))
- Default glob now matches `**/*.luau` (as well as `**/*.lua`) when the `luau` flag is enabled. ([#291](https://github.com/JohnnyMorganz/StyLua/issues/291))

### Fixed

- Fixed indentation of type callback specifier parameters when parameters have leading comment trivia. ([#278](https://github.com/JohnnyMorganz/StyLua/issues/278))
- Fixed trailing comma not being taken into account when determining the width of a field in a multiline table. ([#282](https://github.com/JohnnyMorganz/StyLua/issues/282))
- Fixed `--num-threads 1` causing a deadlock. ([#281](https://github.com/JohnnyMorganz/StyLua/issues/281))
- Fixed whitespace around parts of a binary expression causing it to over-hang in first pass, leading to unstable formatting. ([#287](https://github.com/JohnnyMorganz/StyLua/issues/287))

## [0.11.0] - 2021-09-16

### Changed

- In Luau type tables, a newline after the opening brace will now force the type table multiline. This is the same procedure as standard tables. ([#226](https://github.com/JohnnyMorganz/StyLua/issues/226))
- In Luau, type specifiers for function parameters will now force the parameters to be formatted multiline if a specifier is multiline (and there is more than one parameter).
- Improved error messages to make them easier to understand.

### Fixed

- Fixed range formatting no longer working when setting the range to statements inside nested blocks. ([#239](https://github.com/JohnnyMorganz/StyLua/issues/239))
- Fixed ignore file present in cwd not taken into account if cwd not included in file paths to format. ([#249](https://github.com/JohnnyMorganz/StyLua/issues/249))
- Fixed config locations (`$XDG_CONFIG_HOME` and `$HOME/.config`) not being looked into correctly on macOS when `--search-parent-directories` is used. ([#260](https://github.com/JohnnyMorganz/StyLua/issues/260))
- Fixed incorrect indentation of multiline type specifiers for function parameters under the `luau` feature flag. ([#256](https://github.com/JohnnyMorganz/StyLua/issues/256))
- Fixed unstable formatting caused by a singleline table which just reaches the column width. ([#261](https://github.com/JohnnyMorganz/StyLua/issues/261))
- Fixed misformatting of a binop expression as precedence of the RHS expression was not taken into account. ([#257](https://github.com/JohnnyMorganz/StyLua/issues/257), [#261](https://github.com/JohnnyMorganz/StyLua/issues/261))

## [0.10.1] - 2021-08-08

### Fixed

- Fixed an incorrect trailing comma being added to function args as part of a multiline expression list leading to a syntax error. ([#227](https://github.com/JohnnyMorganz/StyLua/issues/227))
- Fixed the first expression in a multiple assignment prematurely hanging even if its below the column width. ([#233](https://github.com/JohnnyMorganz/StyLua/issues/233))
- Updated internal parser to fix parsing issues for Luau code under the `luau` feature flag.

## [0.10.0] - 2021-07-11

### Added

- Added flag `--verify` which, when enabled, attempts to verify the generated output AST with the input AST to detect any changes to code correctness. Useful for adopting StyLua into a large codebase, at the cost of slower processing. ([#199](https://github.com/JohnnyMorganz/StyLua/issues/199))
- Added optional command line options `--column-width`, `--indent-type`, `--indent-width`, `--line-endings` and `--quote-style`, which, when provided, will override any configuration setting inferred from the default or a `stylua.toml`. ([#213](https://github.com/JohnnyMorganz/StyLua/issues/213))
- Added multithreaded support for formatting file in the CLI. Now each file will be formatted in its own thread. The number of threads used defaults to the number of cores on your computer, but can be set using `--num-threads`
- Added support for disabling formatting over specific ranges. Use `-- stylua: ignore start` to disable formatting and `-- stylua: ignore end` to re-enable it. The comment must be preceding a statement and disabling formatting cannot cross block scope boundaries. ([#198](https://github.com/JohnnyMorganz/StyLua/issues/198))

### Changed

- Luau type tables (`luau` feature flag) now use the same formatting strategy as normal expression tables, so that their formatting is more aligned.
- Luau typings now have improved checking against the current shape width to determine how to format if over column width.
- Luau callback types will now format multiline if they become over width under the `luau` feature flag.
- Improved the formatting of return expressions, they are now more in line with assignment expressions. ([#194](https://github.com/JohnnyMorganz/StyLua/issues/194))
- Changed buffering of error messages in the CLI. Originally, they would be buffered till the end, but now they are output immediately when seen.
- Allowed the use of `--check` when taking input from stdin.
- An error when parsing provided globs will cause the program to immediately exit rather than continuing with the incorrect glob.
- Only diff errors will exit with a status code of `1`. Other errors (e.g. parse errors or internal errors) will now exit with status code of `2`.

### Fixed

- Fixed comments inside Luau type tables leading to malformed formatting under the `luau` feature flag. ([#219](https://github.com/JohnnyMorganz/StyLua/issues/219))
- Fixed multiple assignment where an expression was originally hung due to comments being collapsed leading to malformed formatting. ([#222](https://github.com/JohnnyMorganz/StyLua/issues/222))
- Fixed an issue where a function call with a single table argument being hugged with the parentheses which contain comments leading to a syntax error. ([#224](https://github.com/JohnnyMorganz/StyLua/issues/224))

## [0.9.3] - 2021-06-26

### Added

- Added `--verbose` to print debug information, including finding config files and time taken to format files.

### Fixed

- Fixed severe performance regression due to a change in table formatting leading to exponential blowup for nested tables. ([#205](https://github.com/JohnnyMorganz/StyLua/issues/205))
- Fixed long binop chains with a comment deep inside not being hung, leading to a syntax error. ([#210](https://github.com/JohnnyMorganz/StyLua/issues/210))

## [0.9.2] - 2021-06-20

### Changed

- Bumped full-moon to `0.12.1` to fix parsing bugs

### Fixed

- Fixed parentheses around type assertions being classed as unnecessary and removed under the `luau` feature flag.
- Fixed mistransformation of function type where arguments have comments under the `luau` feature flag. ([#201](https://github.com/JohnnyMorganz/StyLua/issues/201))
- Fixed comments in an assignment in between the equals token and the expression leading to a mistransformation. ([#200](https://github.com/JohnnyMorganz/StyLua/issues/200))

## [0.9.1] - 2021-06-17

### Added

- Added `--stdin-filepath` option to specify location of file being taken in from stdin. This is optional and is only used to determine where to find the configuration file. If not provided, we default to searching from current working directory. ([#192](https://github.com/JohnnyMorganz/StyLua/issues/192))

### Fixed

- Fixed empty functions with comments being incorrectly collapsed leading to syntax error. ([#195](https://github.com/JohnnyMorganz/StyLua/issues/195))

## [0.9.0] - 2021-06-15

### Added

- CLI will now look for `stylua.toml` and its hidden counterpart, `.stylua.toml`. ([#145](https://github.com/JohnnyMorganz/StyLua/issues/145))
- Added CLI flag `--search-parent-directories`. If enabled, we will look in parent directories for a configuration file, or look in `$XDG_CONFIG_HOME` or `$XDG_CONFIG_HOME/stylua`. ([#127](https://github.com/JohnnyMorganz/StyLua/issues/127), [#146](https://github.com/JohnnyMorganz/StyLua/issues/146))
- Updated full-moon: Added support for typed variadics, named function type args, and generic functions under the Luau feature flag
- Will now hang on equality operators within binary expressions, if over width.
- If a file path is explicitly provided to the CLI which doesn't end with `.lua` ending, the `*.lua` glob check is skipped. ([#170](https://github.com/JohnnyMorganz/StyLua/issues/170))
- Long type unions will now hang under the `luau` feature flag. ([#165](https://github.com/JohnnyMorganz/StyLua/issues/165))
- Added option `no_call_parentheses`. Enabling this config will remove parentheses around function calls taking a single string/table as an argument. This config was added for adoption purposes. ([#133](https://github.com/JohnnyMorganz/StyLua/issues/133))

### Changed

- Long prefix expressions which are hangable and go over the line limit (e.g. `("foooo" .. "barrrrrrr" .. "bazzzzzz"):format(...)`) will now hang multiline ([#139](https://github.com/JohnnyMorganz/StyLua/issues/139))
- Changed formatting for assignments. We will now try all tactics then determine the best one. Multiple assignments will now no longer attempt to hang a single expression first - we will hang the whole punctuated list. ([#157](https://github.com/JohnnyMorganz/StyLua/issues/157))
- Function calls with single arguments are now possible to be expanded. This will allow the call to be expanded if the line goes over budget. ([#156](https://github.com/JohnnyMorganz/StyLua/issues/156))
- StyLua will now firstly prefer hanging long arguments to function calls to try and fit under the width, before expanding them multiline. ([#159](https://github.com/JohnnyMorganz/StyLua/issues/159))
- When hanging a binary expression, previously, we would always hang the "root" node of AST BinExp tree. Now we will check to see if is necessary (we are over width) before hanging ([#163](https://github.com/JohnnyMorganz/StyLua/issues/163))
- StyLua will hug together table braces with function call parentheses when formatting a function call taking a single table as an argument. ([#182](https://github.com/JohnnyMorganz/StyLua/issues/182))
- Function calls with more than one argument, where an argument is "complex", will now expand multiline. "complex" is an argument spanning multiple lines, but excludes a table or anonymous function, as we handle them explicitly. ([#183](https://github.com/JohnnyMorganz/StyLua/issues/183))
- StyLua will always hang at the equals token for a multi-variable assignment. ([#185](https://github.com/JohnnyMorganz/StyLua/issues/185))
- Tables with multiline fields (such as an anonymous function expression) should always expand if previously on single line. ([#187](https://github.com/JohnnyMorganz/StyLua/issues/187))
- Function definitions (both normal and anonymous) with an empty body will now be kept on a single line. This is common for noop functions `local function noop() end`. ([#188](https://github.com/JohnnyMorganz/StyLua/issues/188))

### Fixed

- Fixed 1 or 2 digit numerical escapes being incorrectly removed
- Fixed whitespace being lost before a multiline comment. We will now preserve a single space (e.g. `local test --[[foo]] = true` -> `local test --[[foo]] = true`) ([#136](https://github.com/JohnnyMorganz/StyLua/issues/136))
- Fixed the double formatting of a hanging call chain when it was being assigned to a variable causing it to be incorrectly formatted ([#151](https://github.com/JohnnyMorganz/StyLua/issues/151))
- Fixed leading comments to a binop in a hanging expression being lost ([#154](https://github.com/JohnnyMorganz/StyLua/issues/154#issuecomment-841703038))
- Fixed mistransformation of comments leading the RHS of a hanging binop. They are now moved to before the binop ([#154](https://github.com/JohnnyMorganz/StyLua/issues/154))
- Fixed comments trailing unnecessary parentheses around expressions that were later removed not being preserved ([#176](https://github.com/JohnnyMorganz/StyLua/issues/176))
- Fixed a double unary minus (`- -foo`/`-(-foo)`) being formatted as `--foo` leading to a comment syntax error. Parentheses are now enforced: `-(-foo)` ([#171](https://github.com/JohnnyMorganz/StyLua/issues/171))
- Fixed semicolon being removed leading to `function call x new statement` ambiguity when next statement is an assignment with the first variable being a parentheses var expression ([#173](https://github.com/JohnnyMorganz/StyLua/issues/173))
- Fixed mistransformation of comments in `if condition then` or `while condition do` lines - improved assurance that they will hang multiline ([#164](https://github.com/JohnnyMorganz/StyLua/issues/164))
- Fixed indentation of comments leading a `then` or `do` token when `if ... then` or `while ... do` are multiline.
- Fixed mistransformation of comments in a generic declaration under the `luau` feature flag ([#166](https://github.com/JohnnyMorganz/StyLua/issues/166))
- Fixed trailing comma being added after comments in multiline type table under the `luau` feature flag ([#166](https://github.com/JohnnyMorganz/StyLua/issues/166))

## [0.8.1] - 2021-04-30

### Fixed

- Fixed bug where a hanging expression inside of parentheses would lead to function arguments being incorrectly formatted with a trailing comma - leading to a syntax error

## [0.8.0] - 2021-04-30

### Added

- Parentheses around conditions are now removed, as they are not required in Lua. `if (foo and (not bar or baz)) then ... end` turns to `if foo and (not bar or baz) then ... end`
- Long multi-variable assignments which surpass the column width, even when hanging on the equals token, will now hang on multiple lines.

### Changed

- Changed the heursitics for when parentheses are removed around expressions. Parentheses will now never be removed around a function call prefix (e.g. `("hello"):len()`)
- Changed formatting for comma-separated lists. Previously, we would buffer the comments to the end of the list, but now we keep the comments next to where they original were.
- Improved contextual formatting informattion when formatting deep in the AST. We can now better determine how much space is left on the current line, before we need to change formatting
- Improved formatting of function declarations. It will now properly take into account the amount of space left on the column width.
- Improve formatting for assignments with expressions such as function calls. The whole assignment is now taken into account, so we can better determine whether to split the expression.

### Fixed

- Fixed trailing whitespace remaining on the last item of a multiline table (which was expanded from a singleline one)

## [0.7.1] - 2021-04-19

### Fixed

- Fixed parentheses around a table being incorrectly removed leading to a syntax error, such as in `({}):foo()`

## [0.7.0] - 2021-04-13

### Added

- Added hanging for chained function calls. See [#109](https://github.com/JohnnyMorganz/StyLua/issues/109)
- Long function definitions (normally with parameters containing types and a return type) will now be split across multiple lines if they surpass the column limit

### Changed

- Further improvements to the way binary expressions are hung on new lines

### Fixed

- Fixed trailing comments at the end of multiline tables being lost
- Fixed panic "stmt trailing comments not implemented" occuring due to incomplete function
- Fixed trailing comments after semicolons at the end of last statements being lost when formatting
- Fixed function parameters collapsing when there is a comments at the end of function parameters, where the last parameter has a type specifier
- Fixed comments at the end of tables being indented one extra level
- Fixed trailing comments within if-elseif-else blocks not being correctly indented.
- Fixed `do` in a `while ... do` statement not correctly indented when the condition spans multiple lines
- Fixed multiline parameters for a function definition inside of an indent block (e.g. a table) not being correctly indented

## [0.6.0] - 2021-03-27

### Added

- Added support for creating new `Config` structs when using StyLua as a library
- Added configuration for quote style. There are four quote style options - `AutoPreferDouble`, `AutoPreferSingle`, `ForceDouble` and `ForceSingle`.
  For the auto styles, we will prefer the quote type specified, but fall back to the opposite if it means there are fewer escapes. For the
  force styles, we will always use the quote type specified.
- StyLua will now error when unknown fields are found in the configuration `stylua.toml` file
- Long lines of assignments, where the expressions aren't hangable, will now be put onto a newline, where a newline is created after the equal sign, and the expressions indented.
- Added initial support for **Lua 5.2** syntax. StyLua can now format code containing `goto`s and labels. See [#87](https://github.com/JohnnyMorganz/StyLua/issues/87) to track further support for Lua 5.2 syntax.

### Changed

- Function call heuristic have been further improve to decide when to expand the function call arguments onto multiple lines.
- StyLua now allows some arguments after a multiline table before forcing expansion. This makes sense for something like `setmetatable({ ... }, class)`, where
  `{ ... }` is a multiline table, but we don't want to expand onto multiple lines. StyLua will not allow a mixture of multiline tables and small identifiers in between
  (e.g. `call({ ... }, foo, { ... })`), in order to improve readability.
- Empty newlines at the start and end of a block will now be removed as they are unnecessary
- Changed the default quote style from `ForceDouble` to `AutoPreferDouble`. We will now default to swapping quote type if it will reduce the number of escapes.

### Fixed

- Fixed tables with internal comments (and no fields) incorrectly collapsing to a single line
- Fixed parentheses being incorrectly removed around a BinOp where first value was a UnOp
- Fixed indentation of leading comments bound to the end brace of a multiline table
- Fixed LastStmt (return/break etc.) still being formatted when it wasn't defined inside the range
- Fixed hanging expressions which are inside function calls being indented unnecessarily by one extra level
- Fixed parentheses being incorrectly removed around a function definition, which may be called like `(function() ... end)()`
- Fixed some string escapes being incorrectly deemed as unnecessary
- Fixed trailing comments after semicolons at the end of statements being lost when formatting
- Fixed formatting issues in relation to newline and whitespace when using range formatting.
- Fixed empty tables taking 2 formatting passes to format properly

## [0.5.0] - 2021-02-24

### Added

- Added support for removing excess parentheses around expressions.
  e.g. `print((x))` will be formatted to `print(x)`, as the parentheses are unnecessary. We also consider cases
  where parentheses should not be removed, e.g. `print((x()))` - removing the parentheses changes the meaning of the code.
- Added formatting of BinOp expressions within function calls. If there is a long expression as a function argument and it contains binops, it will now span multiple lines
- Added a `column_width` setting, which is used to guide when StyLua should wrap lines. It defaults to `120`.
- Added support for formatting ranges. You can now specificy ranges using `--range-start <num>` and `--range-end <num>` (both optional, and both inclusive).
  If a range is provided, only statements within the range will be formatted. Currently only supports ranges containing whole statements, and is not more granular.
- Added support for ignore comments. If the line before a statement begins with the comment `-- stylua: ignore`, then the statement will be ignored during formatting.
  This currently only supports ignoring statement-level nodes

### Changed

- Improved CLI `--check` output. We now use a more detailed output which should help in determining diffs
- Improved calculations in places to determine when to wrap lines

### Fixed

- Fixed an expression ending with an UnOp (e.g. `#foo`) and a trailing comment forcing an unnecessary hanging expression
- Fixed loss of comments trailing punctuation within function parameters
- Comments within function parameters now force the parameter to go mutliline, fixing syntax errors created from previous formatting
- Fixed incorrect indentation of body of expressions spanning multiple lines (e.g. anonymous functions/tables) when the expression is part of a hanging binop
- Fixed incorrect formatting of multiple long comma-separated assignment/returns causing the comma to be placed onto a new line

## [0.4.1] - 2021-02-05

### Fixed

- Fixed function calls being incorrectly expanded due to a comment within the arguments.
  We will now only check for leading/trailing comments for argument expressions to see if we need to keep it expanded or not.

## [0.4.0] - 2021-02-05

### Added

- Added formatting for number literals which begin with a decimal. For consistency, a "0" will be prepended (i.e. `.5` turns to `0.5`)
- Long expressions in a return statement will now hang onto multiple lines if necessary
- StyLua will now handle expressions in parentheses if they are long, by breaking them down further.
- Added support for ambiguous syntax. StyLua will now keep the semicolon and format as required

### Fixed

- Fixed "then" and "do" tokens not being correctly indented when if-then and while-do statements are pushed onto multiple lines
- Fixed incorrect newline formatting when a return type is present for an anonymous function in Luau
- Fixed multiline expressions where the binop has a trailing comment being incorrectly formatted, breaking code
- Fixed a trailing comment at the end of a whole binop expression unnecessarily forcing a hanging expression

## [0.3.0] - 2021-01-15

### Added

- StyLua will now test escapes of characters other than quotes in strings to see if they are unnecessary and remove them if so
- Adds wrapping for large expressions to push them onto multiple lines. Statements with line of longer than 120 characters will trigger expression wrapping where possible.
  The expression will be split at its Binary Operators, excluding relational operators.

### Fixed

- Fixed `.styluaignore` file extension matching not working due to the default override glob
- Cleaned up descriptions of options when running `stylua --help`
- Fixed issue with `stylua.toml` requiring a complete configuration file with all options set
- Fixed issue with escapes unrelated to quotes inside of strings not being preserved
- Fixed incorrect formatting when trailing comments are present in function arguments and other locations.
  In function arguments, it will remain expanded if there is a comment present. Similarly, comments are now preserved in punctuated sequencues.

## [0.2.1] - 2021-01-03

### Fixed

- Fixed `until` token in a repeat block not being correctly indented
- Fixed regression causing the first and last item of an expanded table to not be correctly indented

## [0.2.0] - 2020-12-31

### Changed

- Changed heuristics for expanding function arguments. StyLua will now check through the arguments and look out for expanded tables
  or anonymous functions, and if found, will not expand the function call. However, if there are any other type of expression mixed between,
  then the function call will remain expanded.
- Change internals of the formatter by reducing amount of cloning of AST nodes. Improves performance by 22%

## [0.1.0] - 2020-12-30

### Added

- StyLua will now take into account if a table was originally expanded onto multiple lines. If so, StyLua won't attempt to collapse it
- Added support for reading in from stdin for the CLI, use `stylua -` to make StyLua read from stdin, and a formatted output will be written to stdout
- Added `--check` command line flag. If enabled, then StyLua will check through the files and emit a diff for files with incorrect formatting, exiting with status code 1. StyLua will not modifiy files
- Renamed CLI argument `--pattern` to `--glob` (with short form `-g`). `--glob` can now accept multiple globs.
  For example, using `stylua -g *.lua -g !*.spec.lua .` will format all Lua files apart from `.spec.lua` test files.
- Added support for parsing a `.styluaignore` file, which follows a similar structure to `.gitignore` files. Any patterns matched inside of this file will be ignored.

### Changed

- Changed when a table will expand onto new lines. It will now expand after 80 characters have been exceeded, and takes indent level into account

## [0.1.0-alpha.3] - 2020-12-26

### Changed

- Changed the default value of `indent_width` to 4
- Function calls with a single argument will no longer wrap the argument onto a new line. This is subject to change.

### Fixed

- Fixed a new line being added after the `until` token in a repeat block. The new line is now added at the end of the until expression.
- Fixed comments not being preserved within multiline tables
- Fixed trailing comma being added after comments in multiline tables
- Fixed escaping of double-quotes inside of strings being repeated
- Fixed long tables for types collapsing onto a single line for Luau formatting
- Fixed incorrect comment wrapping at the beginning of multiline tables
- Fixed start brace of multiline comments not having correct indentation
- Fixed comments having incorrect indentation when bound to the `end` token at the end of a block.

## [0.1.0-alpha.2] - 2020-12-22

### Added

- Single quote escapes are now removed from string literals if present when converting to double-quoted strings

### Changed

- If there is a single argument in a function call, and it is either a table or anonymous function, the relevant start/end tokens are no longer pushed onto new lines
- Comments are now left completely unformatted, apart from trimming trailing whitespace at the end of single-line comments

### Fixed

- Double quotes are now escaped when converting from single quote to double quote strings

## [0.1.0-alpha] - 2020-12-22

Initial alpha release

[unreleased]: https://github.com/JohnnyMorganz/StyLua/compare/v0.17.1...HEAD
[0.17.1]: https://github.com/JohnnyMorganz/StyLua/releases/tag/v0.17.1
[0.17.0]: https://github.com/JohnnyMorganz/StyLua/releases/tag/v0.17.0
[0.16.1]: https://github.com/JohnnyMorganz/StyLua/releases/tag/v0.16.1
[0.16.0]: https://github.com/JohnnyMorganz/StyLua/releases/tag/v0.16.0
[0.15.3]: https://github.com/JohnnyMorganz/StyLua/releases/tag/v0.15.3
[0.15.2]: https://github.com/JohnnyMorganz/StyLua/releases/tag/v0.15.2
[0.15.1]: https://github.com/JohnnyMorganz/StyLua/releases/tag/v0.15.1
[0.15.0]: https://github.com/JohnnyMorganz/StyLua/releases/tag/v0.15.0
[0.14.3]: https://github.com/JohnnyMorganz/StyLua/releases/tag/v0.14.3
[0.14.2]: https://github.com/JohnnyMorganz/StyLua/releases/tag/v0.14.2
[0.14.1]: https://github.com/JohnnyMorganz/StyLua/releases/tag/v0.14.1
[0.14.0]: https://github.com/JohnnyMorganz/StyLua/releases/tag/v0.14.0
[0.13.1]: https://github.com/JohnnyMorganz/StyLua/releases/tag/v0.13.1
[0.13.0]: https://github.com/JohnnyMorganz/StyLua/releases/tag/v0.13.0
[0.12.5]: https://github.com/JohnnyMorganz/StyLua/releases/tag/v0.12.5
[0.12.4]: https://github.com/JohnnyMorganz/StyLua/releases/tag/v0.12.4
[0.12.3]: https://github.com/JohnnyMorganz/StyLua/releases/tag/v0.12.3
[0.12.2]: https://github.com/JohnnyMorganz/StyLua/releases/tag/v0.12.2
[0.12.1]: https://github.com/JohnnyMorganz/StyLua/releases/tag/v0.12.1
[0.12.0]: https://github.com/JohnnyMorganz/StyLua/releases/tag/v0.12.0
[0.11.3]: https://github.com/JohnnyMorganz/StyLua/releases/tag/v0.11.3
[0.11.2]: https://github.com/JohnnyMorganz/StyLua/releases/tag/v0.11.2
[0.11.1]: https://github.com/JohnnyMorganz/StyLua/releases/tag/v0.11.1
[0.11.0]: https://github.com/JohnnyMorganz/StyLua/releases/tag/v0.11.0
[0.10.1]: https://github.com/JohnnyMorganz/StyLua/releases/tag/v0.10.1
[0.10.0]: https://github.com/JohnnyMorganz/StyLua/releases/tag/v0.10.0
[0.9.3]: https://github.com/JohnnyMorganz/StyLua/releases/tag/v0.9.3
[0.9.2]: https://github.com/JohnnyMorganz/StyLua/releases/tag/v0.9.2
[0.9.1]: https://github.com/JohnnyMorganz/StyLua/releases/tag/v0.9.1
[0.9.0]: https://github.com/JohnnyMorganz/StyLua/releases/tag/v0.9.0
[0.8.1]: https://github.com/JohnnyMorganz/StyLua/releases/tag/v0.8.1
[0.8.0]: https://github.com/JohnnyMorganz/StyLua/releases/tag/v0.8.0
[0.7.1]: https://github.com/JohnnyMorganz/StyLua/releases/tag/v0.7.1
[0.7.0]: https://github.com/JohnnyMorganz/StyLua/releases/tag/v0.7.0
[0.6.0]: https://github.com/JohnnyMorganz/StyLua/releases/tag/v0.6.0
[0.5.0]: https://github.com/JohnnyMorganz/StyLua/releases/tag/v0.5.0
[0.4.1]: https://github.com/JohnnyMorganz/StyLua/releases/tag/v0.4.1
[0.4.0]: https://github.com/JohnnyMorganz/StyLua/releases/tag/v0.4.0
[0.3.0]: https://github.com/JohnnyMorganz/StyLua/releases/tag/v0.3.0
[0.2.1]: https://github.com/JohnnyMorganz/StyLua/releases/tag/v0.2.1
[0.2.0]: https://github.com/JohnnyMorganz/StyLua/releases/tag/v0.2.0
[0.1.0]: https://github.com/JohnnyMorganz/StyLua/releases/tag/v0.1.0
[0.1.0-alpha.3]: https://github.com/JohnnyMorganz/StyLua/releases/tag/v0.1.0-alpha.3
[0.1.0-alpha.2]: https://github.com/JohnnyMorganz/StyLua/releases/tag/v0.1.0-alpha.2
[0.1.0-alpha]: https://github.com/JohnnyMorganz/StyLua/releases/tag/v0.1.0-alpha<|MERGE_RESOLUTION|>--- conflicted
+++ resolved
@@ -7,11 +7,6 @@
 
 ## [Unreleased]
 
-<<<<<<< HEAD
-### Changed
-
-- Improved heuristics around Luau type excess parentheses removal, so unnecessary types are removed in more locations
-=======
 ### Added
 
 - Multiline ignores (`-- stylua: ignore start` / `-- stylua: ignore end`) will now work within table fields:
@@ -25,7 +20,10 @@
 	bar        =     1234 -- formatted
 }
 ```
->>>>>>> d3659f3f
+
+### Changed
+
+- Improved heuristics around Luau type excess parentheses removal, so unnecessary types are removed in more locations
 
 ### Fixed
 
