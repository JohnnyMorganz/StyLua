--- conflicted
+++ resolved
@@ -12,11 +12,8 @@
 ### Fixed
 - Fixed range formatting no longer working when setting the range to statements inside nested blocks. ([#239](https://github.com/JohnnyMorganz/StyLua/issues/239))
 - Fixed ignore file present in cwd not taken into account if cwd not included in file paths to format. ([#249](https://github.com/JohnnyMorganz/StyLua/issues/249))
-<<<<<<< HEAD
+- Fixed config locations (`$XDG_CONFIG_HOME` and `$HOME/.config`) not being looked into correctly on macOS when `--search-parent-directories` is used. ([#260](https://github.com/JohnnyMorganz/StyLua/issues/260))
 - Fixed incorrect indentation of multiline type specifiers for function parameters under the `luau` feature flag. ([#256](https://github.com/JohnnyMorganz/StyLua/issues/256))
-=======
-- Fixed config locations (`$XDG_CONFIG_HOME` and `$HOME/.config`) not being looked into correctly on macOS when `--search-parent-directories` is used. ([#260](https://github.com/JohnnyMorganz/StyLua/issues/260))
->>>>>>> 6fe8778c
 
 ## [0.10.1] - 2021-08-08
 ### Fixed
