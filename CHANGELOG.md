# Changelog

All notable changes to this project will be documented in this file.

The format is based on [Keep a Changelog](https://keepachangelog.com/en/1.0.0/),
and this project adheres to [Semantic Versioning](https://semver.org/spec/v2.0.0.html).

## [Unreleased]

### Added

- Added `--allow-hidden` flag to allow entering and formatting hidden files/directories ([#562](https://github.com/JohnnyMorganz/StyLua/issues/562))

### Fixed

- Precommit hook now supports downloading aarch64 binary for M1 macs ([#558](https://github.com/JohnnyMorganz/StyLua/issues/558))

## [0.14.3] - 2022-08-27

### Fixed

- Fixed macOS aarch64 target in release workflow ([#528](https://github.com/JohnnyMorganz/StyLua/issues/528))
- Long union/interesection types inside of a parentheses will now cause the parentheses to expand multiline ([#531](https://github.com/JohnnyMorganz/StyLua/issues/531))
- Fixed leading comments lost from an expression when excessive parentheses are removed from it ([#530](https://github.com/JohnnyMorganz/StyLua/issues/530))
- Fixed comments present in a complex expression not forcing multiline hanging leading to a syntax error ([#524](https://github.com/JohnnyMorganz/StyLua/issues/524))
- Fixed unnecessary break on `else` in an if-expression when the expression contains a comment ([#520](https://github.com/JohnnyMorganz/StyLua/issues/520))
- Take into account the extra line created when hanging at equals token in an assignment. This should prevent unnecessary hanging ([#542](https://github.com/JohnnyMorganz/StyLua/issues/542))
- Fixed comments added to a newly created trailing comment not being formatted ([#547](https://github.com/JohnnyMorganz/StyLua/issues/547))
<<<<<<< HEAD
- Fixed function call expanded unnecessarily when it only contains a multiline comment ([#543](https://github.com/JohnnyMorganz/StyLua/issues/543))
=======
- Fixed call chain with a small prefix not being kept inlined causing unstable formatting ([#514](https://github.com/JohnnyMorganz/StyLua/issues/514))
- Fixed shape computation for table fields causing unnecessary expansion ([#551](https://github.com/JohnnyMorganz/StyLua/issues/551))
- Fixed hanging the prefix string in `("str"):call` unnecessarily when it provides no benefit ([#508](https://github.com/JohnnyMorganz/StyLua/issues/508))
- Fixed table field value being expanded when it could be hanged instead ([#541](https://github.com/JohnnyMorganz/StyLua/issues/541))
>>>>>>> e4740f9f

## [0.14.2] - 2022-07-27

### Fixed

- Fixed var expression with trailing comments on initial prefix being collapsed leading to malformed formatting ([#509](https://github.com/JohnnyMorganz/StyLua/issues/509))
- Fixed return with comment between return and expression being collapsed leading to malformed formatting ([#504](https://github.com/JohnnyMorganz/StyLua/issues/504))
- Fixed release assets for precommit by marking release artifacts as application/zip ([#496](https://github.com/JohnnyMorganz/StyLua/issues/496))

## [0.14.1] - 2022-07-21

### Changed

- Chained var expression formatting will now follow the exact same steps as chained function call formatting

### Fixed

- Fixed var expression with comments collapsing leading to malformed formatting ([#500](https://github.com/JohnnyMorganz/StyLua/issues/500))
- Fixed ignore behavior for `--stdin-filepath` ([#495](https://github.com/JohnnyMorganz/StyLua/issues/495))

## [0.14.0] - 2022-07-06

### Added

- `--output-format=json` now outputs all (error) messages in JSON format ([#453](https://github.com/JohnnyMorganz/StyLua/issues/453))
- Added WASM build support. Stylua is available on npm for consumption in Node.js or a browser (using a bundler) - https://www.npmjs.com/package/@johnnymorganz/stylua
- Ignore comments will now be respected before fields inside tables ([#448](https://github.com/JohnnyMorganz/StyLua/issues/448))
- Stylua library (`stylua_lib`) now exposes a `format_ast(ast, config, range, verification)` function to format a full-moon AST directly ([#482](https://github.com/JohnnyMorganz/StyLua/issues/482))
- Added `collapse_simple_statement` option. It can take the values `Never` (default), `FunctionOnly`, `ConditionalOnly` or `Always`. When enabled, "simple" functions or if statements (ones where they only return a value or have a simple statement such as a function call) will be collapsed onto a single line where possible.

### Changed

- We now attempt to first hang the equals token in an assignment before expanding the RHS expression, provided the expression is not "complex" ([#292](https://github.com/JohnnyMorganz/StyLua/issues/292), [#489](https://github.com/JohnnyMorganz/StyLua/issues/489))
- We now use the current indent level of comments preceding an `elseif`/`else` token to determine whether they should still be indented one level or inlined with the `elseif`/`else` token. ([#254](https://github.com/JohnnyMorganz/StyLua/issues/254))
- Static chained function calls (i.e., `foo.bar().baz()`) will now hang if necessary ([#368](https://github.com/JohnnyMorganz/StyLua/issues/368))
- The first call in a chained function call will now inline with the prefix if the prefix begins with an uppercase letter or the prefix is smaller (in length) than the indent width
- A chained function call will not expand if the first call gets inlined

### Fixed

- [**Luau**] Fixed spacing lost before a comment within a type generic ([#446](https://github.com/JohnnyMorganz/StyLua/issues/446))
- [**Luau**] Removed unnecessary expansion of a type generic with a single table as the parameter ([#442](https://github.com/JohnnyMorganz/StyLua/issues/442))
- Fixed incorrect extra indentation of an expanded parentheses passed as a function call argument ([#456](https://github.com/JohnnyMorganz/StyLua/issues/456))
- [**Luau**] Increased the shape size of the expression in a type assertion so that it will correctly hang if over width ([#466](https://github.com/JohnnyMorganz/StyLua/issues/466))
- Fixed binary expression in a table field containing a comment being collapsed leading to malformed formatted ([#471](https://github.com/JohnnyMorganz/StyLua/issues/471))
- Fixed end parentheses of a function call with a multiline comment internally being expanded onto a new line unnecessarily ([#473](https://github.com/JohnnyMorganz/StyLua/issues/473))
- Fixed severe performance regression with complex nested function calls ([#477](https://github.com/JohnnyMorganz/StyLua/issues/477))

## [0.13.1] - 2022-04-11

### Fixed

- Fixed leading trivia on semicolon lost when semicolon is removed ([#431](https://github.com/JohnnyMorganz/StyLua/issues/431))
- Fixed shape calculation of the RHS of a binary expression not correctly reset when hanging, causing it to expand unnecessarily ([#432](https://github.com/JohnnyMorganz/StyLua/issues/432))
- Fixed unstable formatting of tables at column width boundary ([#436](https://github.com/JohnnyMorganz/StyLua/issues/436))
- Fixed assignments no longer hanging at equals token if a comment is present, but the expression is not hangable at a binop. ([#439](https://github.com/JohnnyMorganz/StyLua/issues/439))
- Fixed unstable formatting around comments within type declarations ([#397](https://github.com/JohnnyMorganz/StyLua/issues/397), [#430](https://github.com/JohnnyMorganz/StyLua/issues/430))
- Fixed parentheses around type assertions in a binary expression being removed leading to incorrect semantics. ([#441](https://github.com/JohnnyMorganz/StyLua/issues/441))

## [0.13.0] - 2022-03-31

### Added

- Added support for alternative diff outputs. You can now use `--output-format=unified` or `--output-format=json` to output a unified diff or json mismatches list respectively. A unified diff can be fed into other tools such as `patch` or `delta`, whilst a JSON diff provides a more machine readable format useful for extensions. ([#230](https://github.com/JohnnyMorganz/StyLua/issues/230))

### Changed

- Migrate internal dependency for CLI arguments handling, with improved help messages.
- Type declarations consisting of unions/intersections where an inner type has a multiline comment will now force hanging
- Generic fors will no longer expand onto multiple lines if the expression looping over is a function call with a single table argument (e.g., `ipairs({ ... })`) ([#405](https://github.com/JohnnyMorganz/StyLua/issues/405))
- Excess parentheses around a type assertion will now be removed. ([#383](https://github.com/JohnnyMorganz/StyLua/issues/383), [[#425](https://github.com/JohnnyMorganz/StyLua/issues/425)])
- When hanging an assignment of an expression contained within parentheses, we do not add an extra indentation. The formatting is now consistent with expanded tables and function calls. ([#274](https://github.com/JohnnyMorganz/StyLua/issues/274))

### Fixed

- Fixed issue through static linking where Windows binary would not execute due to missing `VCRUNTIME140.dll`. ([#413](https://github.com/JohnnyMorganz/StyLua/issues/413))
- Fixed assignment with comment sometimes not hanging leading to malformed syntax. ([#416](https://github.com/JohnnyMorganz/StyLua/issues/416))
- Fixed block ignores not applied when multiple leading block ignore comments are present at once. ([#421](https://github.com/JohnnyMorganz/StyLua/issues/421))
- Fixed ordering of comments when semicolon after statement is removed. ([#423](https://github.com/JohnnyMorganz/StyLua/issues/423))

## [0.12.5] - 2022-03-08

### Fixed

- Fixed crashed due to unhandled generic type packs under the `luau` feature flag. ([#403](https://github.com/JohnnyMorganz/StyLua/issues/403))

## [0.12.4] - 2022-03-02

### Fixed

- Fixed long comments forcing unnecessary hanging of type declarations. ([#384](https://github.com/JohnnyMorganz/StyLua/issues/384))
- Fixed long intersection types not hanging. ([#382](https://github.com/JohnnyMorganz/StyLua/issues/382))
- Fixed comments being lost around a condition when unnecessary parentheses are removed. ([#389](https://github.com/JohnnyMorganz/StyLua/issues/389))
- Fixed multiline expression with comments inside parentheses being collapsed leading to a syntax error. ([#386](https://github.com/JohnnyMorganz/StyLua/issues/386))
- Fixed ignore comments not respected in child blocks of ignored statements. ([#387](https://github.com/JohnnyMorganz/StyLua/issues/387))
- Fixed values in type tables not hanging when over width. ([#394](https://github.com/JohnnyMorganz/StyLua/issues/394))
- Fixed type info generics not hanging when over width. ([#394](https://github.com/JohnnyMorganz/StyLua/issues/394))
- Fixed callback types with binop type parameters / return types not hanging leading to a syntax error when comments are present. ([#396](https://github.com/JohnnyMorganz/StyLua/issues/396))
- Fixed type declarations not hanging properly causing them to go over width. This includes hanging at the equals token and hanging union/intersection types.

## [0.12.3] - 2022-02-17

### Fixed

- Fixed call chains not hanging when comments were present in between calls, leading to a syntax error. ([#367](https://github.com/JohnnyMorganz/StyLua/issues/367))
- Fixed if-expression syntax getting unnecessarily expanded further due to trailing comments. ([#375](https://github.com/JohnnyMorganz/StyLua/issues/375))
- Fixed formatting of leading comments of a keyword in if-expression syntax. ([#374](https://github.com/JohnnyMorganz/StyLua/issues/374))
- Fixed formatting of long type declarations which go over the line width to hang if possible. ([#372](https://github.com/JohnnyMorganz/StyLua/issues/372))
- Fixed mistransformation of comments within a type union leading to a syntax error. ([#378](https://github.com/JohnnyMorganz/StyLua/issues/378))

## [0.12.2] - 2022-02-06

### Fixed

- Fixed crash due to unhandled singleton type formatting under the `luau` feature flag. ([#358](https://github.com/JohnnyMorganz/StyLua/issues/358))
- Includes types in shape calculation for causing a generic for to go multiline under the `luau` feature flag. ([#360](https://github.com/JohnnyMorganz/StyLua/issues/360))

## [0.12.1] - 2022-02-01

### Fixed

- Fixed misformatting of conditions in if-expression syntax leading to spurious whitespace under the `luau` feature flag. ([#349](https://github.com/JohnnyMorganz/StyLua/issues/349))
- Fixed incorrect shape calculation in if-expression syntax: if-expression will now go multiline when only slightly over column width (`luau` feature flag).
- Fixed incorrect handling of comments at the end of a callback type's arguments under the `luau` feature flag. ([#352](https://github.com/JohnnyMorganz/StyLua/issues/352))
- Fixed mistransformation of type declaration when the type info is a union which must be multiline due to comments under the `luau` feature flag. ([#351](https://github.com/JohnnyMorganz/StyLua/issues/351))
- Fixed leading comments on a `|` symbol in a type info being lost when hanging the type under the `luau` feature flag.
- Fixed trailing comments of a function call being lost as parentheses are removed around a single argument when `call_parentheses` is set to not `Always`. ([#356](https://github.com/JohnnyMorganz/StyLua/issues/356))

## [0.12.0] - 2022-01-31

### Added

- Added option `call_parentheses`:
  Specify whether to apply parentheses on function calls with single string or table arg. Possible options: `Always` (default), `NoSingleString`, `NoSingleTable`, `None`. ([#329](https://github.com/JohnnyMorganz/StyLua/issues/329))
- Added proper multiline hanging of generic for syntax. ([#322](https://github.com/JohnnyMorganz/StyLua/issues/322))
- Added proper formatting for if-expression syntax under the `luau` feature flag. ([#289](https://github.com/JohnnyMorganz/StyLua/issues/289))
- Updated parser to add support for generic/variadic type packs, singleton types and default types under the `luau` feature flag.

### Fixed

- Fixed generic variadics not being handled under the `luau` feature flag. ([#333](https://github.com/JohnnyMorganz/StyLua/issues/333))
- Fixed issue with comments within an assignment not being correctly handled, leading to a syntax error. ([#340](https://github.com/JohnnyMorganz/StyLua/issues/340))
- Fixed parentheses around an IfExpression being removed, leading to incorrect semantics, under the `luau` feature flag. ([#345](https://github.com/JohnnyMorganz/StyLua/issues/345))

### Deprecated

- Option `no_call_parentheses` has been deprecated. Use `call_parentheses = "None"` instead.

## [0.11.3] - 2022-01-01

### Fixed

- Fixed comments preceding a comma within a function call or parameter list for a function definition being mistransformed leading to a syntax error. ([#307](https://github.com/JohnnyMorganz/StyLua/issues/307))
- Fixed IfExpression having abnormal leading whitespace under the `luau` feature flag. ([#315](https://github.com/JohnnyMorganz/StyLua/issues/315))
- Fixed incorrect handling of comments in unusual places within a table causing mistransformations leading to syntax errors. ([#318](https://github.com/JohnnyMorganz/StyLua/issues/318))

## [0.11.2] - 2021-11-15

### Fixed

- Fixed spaces around brackets string (`[[string]]`) used as an index or table key (i.e. `[ [[string]] ]`) being removed, leading to a syntax error. ([#293](https://github.com/JohnnyMorganz/StyLua/issues/293))
- Fixed incorrect shape calculation leading to arguments incorrectly expanding when under column width. ([#298](https://github.com/JohnnyMorganz/StyLua/issues/298))
- Fixed incorrect shape calculation for singleline table at the column width boundary. ([#296](https://github.com/JohnnyMorganz/StyLua/issues/296))
- Fixed IfExpression syntax containing extra/abnormal trailing whitespace when currently formatting as-is under the `luau` feature flag. ([#297](https://github.com/JohnnyMorganz/StyLua/issues/297))
- Fixed newlines before arguments in a function call which is later formatted on a single line being preserved, leading to inconsistent formatting. ([#290](https://github.com/JohnnyMorganz/StyLua/issues/290))
- Fixed odd formatting when returning multiple tables or functions only. ([#302](https://github.com/JohnnyMorganz/StyLua/issues/302))
- Fixed comments within an index expression (`foo[index]`) incorrectly handled leading to malformed formatting. ([#304](https://github.com/JohnnyMorganz/StyLua/issues/304))

## [0.11.1] - 2021-11-08

### Changed

- Updated internal parser to fix parsing issues and update `luau` parsing. ([#229](https://github.com/JohnnyMorganz/StyLua/issues/229), [#231](https://github.com/JohnnyMorganz/StyLua/issues/231))
- Default glob now matches `**/*.luau` (as well as `**/*.lua`) when the `luau` flag is enabled. ([#291](https://github.com/JohnnyMorganz/StyLua/issues/291))

### Fixed

- Fixed indentation of type callback specifier parameters when parameters have leading comment trivia. ([#278](https://github.com/JohnnyMorganz/StyLua/issues/278))
- Fixed trailing comma not being taken into account when determining the width of a field in a multiline table. ([#282](https://github.com/JohnnyMorganz/StyLua/issues/282))
- Fixed `--num-threads 1` causing a deadlock. ([#281](https://github.com/JohnnyMorganz/StyLua/issues/281))
- Fixed whitespace around parts of a binary expression causing it to over-hang in first pass, leading to unstable formatting. ([#287](https://github.com/JohnnyMorganz/StyLua/issues/287))

## [0.11.0] - 2021-09-16

### Changed

- In Luau type tables, a newline after the opening brace will now force the type table multiline. This is the same procedure as standard tables. ([#226](https://github.com/JohnnyMorganz/StyLua/issues/226))
- In Luau, type specifiers for function parameters will now force the parameters to be formatted multiline if a specifier is multiline (and there is more than one parameter).
- Improved error messages to make them easier to understand.

### Fixed

- Fixed range formatting no longer working when setting the range to statements inside nested blocks. ([#239](https://github.com/JohnnyMorganz/StyLua/issues/239))
- Fixed ignore file present in cwd not taken into account if cwd not included in file paths to format. ([#249](https://github.com/JohnnyMorganz/StyLua/issues/249))
- Fixed config locations (`$XDG_CONFIG_HOME` and `$HOME/.config`) not being looked into correctly on macOS when `--search-parent-directories` is used. ([#260](https://github.com/JohnnyMorganz/StyLua/issues/260))
- Fixed incorrect indentation of multiline type specifiers for function parameters under the `luau` feature flag. ([#256](https://github.com/JohnnyMorganz/StyLua/issues/256))
- Fixed unstable formatting caused by a singleline table which just reaches the column width. ([#261](https://github.com/JohnnyMorganz/StyLua/issues/261))
- Fixed misformatting of a binop expression as precedence of the RHS expression was not taken into account. ([#257](https://github.com/JohnnyMorganz/StyLua/issues/257), [#261](https://github.com/JohnnyMorganz/StyLua/issues/261))

## [0.10.1] - 2021-08-08

### Fixed

- Fixed an incorrect trailing comma being added to function args as part of a multiline expression list leading to a syntax error. ([#227](https://github.com/JohnnyMorganz/StyLua/issues/227))
- Fixed the first expression in a multiple assignment prematurely hanging even if its below the column width. ([#233](https://github.com/JohnnyMorganz/StyLua/issues/233))
- Updated internal parser to fix parsing issues for Luau code under the `luau` feature flag.

## [0.10.0] - 2021-07-11

### Added

- Added flag `--verify` which, when enabled, attempts to verify the generated output AST with the input AST to detect any changes to code correctness. Useful for adopting StyLua into a large codebase, at the cost of slower processing. ([#199](https://github.com/JohnnyMorganz/StyLua/issues/199))
- Added optional command line options `--column-width`, `--indent-type`, `--indent-width`, `--line-endings` and `--quote-style`, which, when provided, will override any configuration setting inferred from the default or a `stylua.toml`. ([#213](https://github.com/JohnnyMorganz/StyLua/issues/213))
- Added multithreaded support for formatting file in the CLI. Now each file will be formatted in its own thread. The number of threads used defaults to the number of cores on your computer, but can be set using `--num-threads`
- Added support for disabling formatting over specific ranges. Use `-- stylua: ignore start` to disable formatting and `-- stylua: ignore end` to re-enable it. The comment must be preceding a statement and disabling formatting cannot cross block scope boundaries. ([#198](https://github.com/JohnnyMorganz/StyLua/issues/198))

### Changed

- Luau type tables (`luau` feature flag) now use the same formatting strategy as normal expression tables, so that their formatting is more aligned.
- Luau typings now have improved checking against the current shape width to determine how to format if over column width.
- Luau callback types will now format multiline if they become over width under the `luau` feature flag.
- Improved the formatting of return expressions, they are now more in line with assignment expressions. ([#194](https://github.com/JohnnyMorganz/StyLua/issues/194))
- Changed buffering of error messages in the CLI. Originally, they would be buffered till the end, but now they are output immediately when seen.
- Allowed the use of `--check` when taking input from stdin.
- An error when parsing provided globs will cause the program to immediately exit rather than continuing with the incorrect glob.
- Only diff errors will exit with a status code of `1`. Other errors (e.g. parse errors or internal errors) will now exit with status code of `2`.

### Fixed

- Fixed comments inside Luau type tables leading to malformed formatting under the `luau` feature flag. ([#219](https://github.com/JohnnyMorganz/StyLua/issues/219))
- Fixed multiple assignment where an expression was originally hung due to comments being collapsed leading to malformed formatting. ([#222](https://github.com/JohnnyMorganz/StyLua/issues/222))
- Fixed an issue where a function call with a single table argument being hugged with the parentheses which contain comments leading to a syntax error. ([#224](https://github.com/JohnnyMorganz/StyLua/issues/224))

## [0.9.3] - 2021-06-26

### Added

- Added `--verbose` to print debug information, including finding config files and time taken to format files.

### Fixed

- Fixed severe performance regression due to a change in table formatting leading to exponential blowup for nested tables. ([#205](https://github.com/JohnnyMorganz/StyLua/issues/205))
- Fixed long binop chains with a comment deep inside not being hung, leading to a syntax error. ([#210](https://github.com/JohnnyMorganz/StyLua/issues/210))

## [0.9.2] - 2021-06-20

### Changed

- Bumped full-moon to `0.12.1` to fix parsing bugs

### Fixed

- Fixed parentheses around type assertions being classed as unnecessary and removed under the `luau` feature flag.
- Fixed mistransformation of function type where arguments have comments under the `luau` feature flag. ([#201](https://github.com/JohnnyMorganz/StyLua/issues/201))
- Fixed comments in an assignment in between the equals token and the expression leading to a mistransformation. ([#200](https://github.com/JohnnyMorganz/StyLua/issues/200))

## [0.9.1] - 2021-06-17

### Added

- Added `--stdin-filepath` option to specify location of file being taken in from stdin. This is optional and is only used to determine where to find the configuration file. If not provided, we default to searching from current working directory. ([#192](https://github.com/JohnnyMorganz/StyLua/issues/192))

### Fixed

- Fixed empty functions with comments being incorrectly collapsed leading to syntax error. ([#195](https://github.com/JohnnyMorganz/StyLua/issues/195))

## [0.9.0] - 2021-06-15

### Added

- CLI will now look for `stylua.toml` and its hidden counterpart, `.stylua.toml`. ([#145](https://github.com/JohnnyMorganz/StyLua/issues/145))
- Added CLI flag `--search-parent-directories`. If enabled, we will look in parent directories for a configuration file, or look in `$XDG_CONFIG_HOME` or `$XDG_CONFIG_HOME/stylua`. ([#127](https://github.com/JohnnyMorganz/StyLua/issues/127), [#146](https://github.com/JohnnyMorganz/StyLua/issues/146))
- Updated full-moon: Added support for typed variadics, named function type args, and generic functions under the Luau feature flag
- Will now hang on equality operators within binary expressions, if over width.
- If a file path is explicitly provided to the CLI which doesn't end with `.lua` ending, the `*.lua` glob check is skipped. ([#170](https://github.com/JohnnyMorganz/StyLua/issues/170))
- Long type unions will now hang under the `luau` feature flag. ([#165](https://github.com/JohnnyMorganz/StyLua/issues/165))
- Added option `no_call_parentheses`. Enabling this config will remove parentheses around function calls taking a single string/table as an argument. This config was added for adoption purposes. ([#133](https://github.com/JohnnyMorganz/StyLua/issues/133))

### Changed

- Long prefix expressions which are hangable and go over the line limit (e.g. `("foooo" .. "barrrrrrr" .. "bazzzzzz"):format(...)`) will now hang multiline ([#139](https://github.com/JohnnyMorganz/StyLua/issues/139))
- Changed formatting for assignments. We will now try all tactics then determine the best one. Multiple assignments will now no longer attempt to hang a single expression first - we will hang the whole punctuated list. ([#157](https://github.com/JohnnyMorganz/StyLua/issues/157))
- Function calls with single arguments are now possible to be expanded. This will allow the call to be expanded if the line goes over budget. ([#156](https://github.com/JohnnyMorganz/StyLua/issues/156))
- StyLua will now firstly prefer hanging long arguments to function calls to try and fit under the width, before expanding them multiline. ([#159](https://github.com/JohnnyMorganz/StyLua/issues/159))
- When hanging a binary expression, previously, we would always hang the "root" node of AST BinExp tree. Now we will check to see if is necessary (we are over width) before hanging ([#163](https://github.com/JohnnyMorganz/StyLua/issues/163))
- StyLua will hug together table braces with function call parentheses when formatting a function call taking a single table as an argument. ([#182](https://github.com/JohnnyMorganz/StyLua/issues/182))
- Function calls with more than one argument, where an argument is "complex", will now expand multiline. "complex" is an argument spanning multiple lines, but excludes a table or anonymous function, as we handle them explicitly. ([#183](https://github.com/JohnnyMorganz/StyLua/issues/183))
- StyLua will always hang at the equals token for a multi-variable assignment. ([#185](https://github.com/JohnnyMorganz/StyLua/issues/185))
- Tables with multiline fields (such as an anonymous function expression) should always expand if previously on single line. ([#187](https://github.com/JohnnyMorganz/StyLua/issues/187))
- Function definitions (both normal and anonymous) with an empty body will now be kept on a single line. This is common for noop functions `local function noop() end`. ([#188](https://github.com/JohnnyMorganz/StyLua/issues/188))

### Fixed

- Fixed 1 or 2 digit numerical escapes being incorrectly removed
- Fixed whitespace being lost before a multiline comment. We will now preserve a single space (e.g. `local test --[[foo]] = true` -> `local test --[[foo]] = true`) ([#136](https://github.com/JohnnyMorganz/StyLua/issues/136))
- Fixed the double formatting of a hanging call chain when it was being assigned to a variable causing it to be incorrectly formatted ([#151](https://github.com/JohnnyMorganz/StyLua/issues/151))
- Fixed leading comments to a binop in a hanging expression being lost ([#154](https://github.com/JohnnyMorganz/StyLua/issues/154#issuecomment-841703038))
- Fixed mistransformation of comments leading the RHS of a hanging binop. They are now moved to before the binop ([#154](https://github.com/JohnnyMorganz/StyLua/issues/154))
- Fixed comments trailing unnecessary parentheses around expressions that were later removed not being preserved ([#176](https://github.com/JohnnyMorganz/StyLua/issues/176))
- Fixed a double unary minus (`- -foo`/`-(-foo)`) being formatted as `--foo` leading to a comment syntax error. Parentheses are now enforced: `-(-foo)` ([#171](https://github.com/JohnnyMorganz/StyLua/issues/171))
- Fixed semicolon being removed leading to `function call x new statement` ambiguity when next statement is an assignment with the first variable being a parentheses var expression ([#173](https://github.com/JohnnyMorganz/StyLua/issues/173))
- Fixed mistransformation of comments in `if condition then` or `while condition do` lines - improved assurance that they will hang multiline ([#164](https://github.com/JohnnyMorganz/StyLua/issues/164))
- Fixed indentation of comments leading a `then` or `do` token when `if ... then` or `while ... do` are multiline.
- Fixed mistransformation of comments in a generic declaration under the `luau` feature flag ([#166](https://github.com/JohnnyMorganz/StyLua/issues/166))
- Fixed trailing comma being added after comments in multiline type table under the `luau` feature flag ([#166](https://github.com/JohnnyMorganz/StyLua/issues/166))

## [0.8.1] - 2021-04-30

### Fixed

- Fixed bug where a hanging expression inside of parentheses would lead to function arguments being incorrectly formatted with a trailing comma - leading to a syntax error

## [0.8.0] - 2021-04-30

### Added

- Parentheses around conditions are now removed, as they are not required in Lua. `if (foo and (not bar or baz)) then ... end` turns to `if foo and (not bar or baz) then ... end`
- Long multi-variable assignments which surpass the column width, even when hanging on the equals token, will now hang on multiple lines.

### Changed

- Changed the heursitics for when parentheses are removed around expressions. Parentheses will now never be removed around a function call prefix (e.g. `("hello"):len()`)
- Changed formatting for comma-separated lists. Previously, we would buffer the comments to the end of the list, but now we keep the comments next to where they original were.
- Improved contextual formatting informattion when formatting deep in the AST. We can now better determine how much space is left on the current line, before we need to change formatting
- Improved formatting of function declarations. It will now properly take into account the amount of space left on the column width.
- Improve formatting for assignments with expressions such as function calls. The whole assignment is now taken into account, so we can better determine whether to split the expression.

### Fixed

- Fixed trailing whitespace remaining on the last item of a multiline table (which was expanded from a singleline one)

## [0.7.1] - 2021-04-19

### Fixed

- Fixed parentheses around a table being incorrectly removed leading to a syntax error, such as in `({}):foo()`

## [0.7.0] - 2021-04-13

### Added

- Added hanging for chained function calls. See [#109](https://github.com/JohnnyMorganz/StyLua/issues/109)
- Long function definitions (normally with parameters containing types and a return type) will now be split across multiple lines if they surpass the column limit

### Changed

- Further improvements to the way binary expressions are hung on new lines

### Fixed

- Fixed trailing comments at the end of multiline tables being lost
- Fixed panic "stmt trailing comments not implemented" occuring due to incomplete function
- Fixed trailing comments after semicolons at the end of last statements being lost when formatting
- Fixed function parameters collapsing when there is a comments at the end of function parameters, where the last parameter has a type specifier
- Fixed comments at the end of tables being indented one extra level
- Fixed trailing comments within if-elseif-else blocks not being correctly indented.
- Fixed `do` in a `while ... do` statement not correctly indented when the condition spans multiple lines
- Fixed multiline parameters for a function definition inside of an indent block (e.g. a table) not being correctly indented

## [0.6.0] - 2021-03-27

### Added

- Added support for creating new `Config` structs when using StyLua as a library
- Added configuration for quote style. There are four quote style options - `AutoPreferDouble`, `AutoPreferSingle`, `ForceDouble` and `ForceSingle`.
  For the auto styles, we will prefer the quote type specified, but fall back to the opposite if it means there are fewer escapes. For the
  force styles, we will always use the quote type specified.
- StyLua will now error when unknown fields are found in the configuration `stylua.toml` file
- Long lines of assignments, where the expressions aren't hangable, will now be put onto a newline, where a newline is created after the equal sign, and the expressions indented.
- Added initial support for **Lua 5.2** syntax. StyLua can now format code containing `goto`s and labels. See [#87](https://github.com/JohnnyMorganz/StyLua/issues/87) to track further support for Lua 5.2 syntax.

### Changed

- Function call heuristic have been further improve to decide when to expand the function call arguments onto multiple lines.
- StyLua now allows some arguments after a multiline table before forcing expansion. This makes sense for something like `setmetatable({ ... }, class)`, where
  `{ ... }` is a multiline table, but we don't want to expand onto multiple lines. StyLua will not allow a mixture of multiline tables and small identifiers in between
  (e.g. `call({ ... }, foo, { ... })`), in order to improve readability.
- Empty newlines at the start and end of a block will now be removed as they are unnecessary
- Changed the default quote style from `ForceDouble` to `AutoPreferDouble`. We will now default to swapping quote type if it will reduce the number of escapes.

### Fixed

- Fixed tables with internal comments (and no fields) incorrectly collapsing to a single line
- Fixed parentheses being incorrectly removed around a BinOp where first value was a UnOp
- Fixed indentation of leading comments bound to the end brace of a multiline table
- Fixed LastStmt (return/break etc.) still being formatted when it wasn't defined inside the range
- Fixed hanging expressions which are inside function calls being indented unnecessarily by one extra level
- Fixed parentheses being incorrectly removed around a function definition, which may be called like `(function() ... end)()`
- Fixed some string escapes being incorrectly deemed as unnecessary
- Fixed trailing comments after semicolons at the end of statements being lost when formatting
- Fixed formatting issues in relation to newline and whitespace when using range formatting.
- Fixed empty tables taking 2 formatting passes to format properly

## [0.5.0] - 2021-02-24

### Added

- Added support for removing excess parentheses around expressions.
  e.g. `print((x))` will be formatted to `print(x)`, as the parentheses are unnecessary. We also consider cases
  where parentheses should not be removed, e.g. `print((x()))` - removing the parentheses changes the meaning of the code.
- Added formatting of BinOp expressions within function calls. If there is a long expression as a function argument and it contains binops, it will now span multiple lines
- Added a `column_width` setting, which is used to guide when StyLua should wrap lines. It defaults to `120`.
- Added support for formatting ranges. You can now specificy ranges using `--range-start <num>` and `--range-end <num>` (both optional, and both inclusive).
  If a range is provided, only statements within the range will be formatted. Currently only supports ranges containing whole statements, and is not more granular.
- Added support for ignore comments. If the line before a statement begins with the comment `-- stylua: ignore`, then the statement will be ignored during formatting.
  This currently only supports ignoring statement-level nodes

### Changed

- Improved CLI `--check` output. We now use a more detailed output which should help in determining diffs
- Improved calculations in places to determine when to wrap lines

### Fixed

- Fixed an expression ending with an UnOp (e.g. `#foo`) and a trailing comment forcing an unnecessary hanging expression
- Fixed loss of comments trailing punctuation within function parameters
- Comments within function parameters now force the parameter to go mutliline, fixing syntax errors created from previous formatting
- Fixed incorrect indentation of body of expressions spanning multiple lines (e.g. anonymous functions/tables) when the expression is part of a hanging binop
- Fixed incorrect formatting of multiple long comma-separated assignment/returns causing the comma to be placed onto a new line

## [0.4.1] - 2021-02-05

### Fixed

- Fixed function calls being incorrectly expanded due to a comment within the arguments.
  We will now only check for leading/trailing comments for argument expressions to see if we need to keep it expanded or not.

## [0.4.0] - 2021-02-05

### Added

- Added formatting for number literals which begin with a decimal. For consistency, a "0" will be prepended (i.e. `.5` turns to `0.5`)
- Long expressions in a return statement will now hang onto multiple lines if necessary
- StyLua will now handle expressions in parentheses if they are long, by breaking them down further.
- Added support for ambiguous syntax. StyLua will now keep the semicolon and format as required

### Fixed

- Fixed "then" and "do" tokens not being correctly indented when if-then and while-do statements are pushed onto multiple lines
- Fixed incorrect newline formatting when a return type is present for an anonymous function in Luau
- Fixed multiline expressions where the binop has a trailing comment being incorrectly formatted, breaking code
- Fixed a trailing comment at the end of a whole binop expression unnecessarily forcing a hanging expression

## [0.3.0] - 2021-01-15

### Added

- StyLua will now test escapes of characters other than quotes in strings to see if they are unnecessary and remove them if so
- Adds wrapping for large expressions to push them onto multiple lines. Statements with line of longer than 120 characters will trigger expression wrapping where possible.
  The expression will be split at its Binary Operators, excluding relational operators.

### Fixed

- Fixed `.styluaignore` file extension matching not working due to the default override glob
- Cleaned up descriptions of options when running `stylua --help`
- Fixed issue with `stylua.toml` requiring a complete configuration file with all options set
- Fixed issue with escapes unrelated to quotes inside of strings not being preserved
- Fixed incorrect formatting when trailing comments are present in function arguments and other locations.
  In function arguments, it will remain expanded if there is a comment present. Similarly, comments are now preserved in punctuated sequencues.

## [0.2.1] - 2021-01-03

### Fixed

- Fixed `until` token in a repeat block not being correctly indented
- Fixed regression causing the first and last item of an expanded table to not be correctly indented

## [0.2.0] - 2020-12-31

### Changed

- Changed heuristics for expanding function arguments. StyLua will now check through the arguments and look out for expanded tables
  or anonymous functions, and if found, will not expand the function call. However, if there are any other type of expression mixed between,
  then the function call will remain expanded.
- Change internals of the formatter by reducing amount of cloning of AST nodes. Improves performance by 22%

## [0.1.0] - 2020-12-30

### Added

- StyLua will now take into account if a table was originally expanded onto multiple lines. If so, StyLua won't attempt to collapse it
- Added support for reading in from stdin for the CLI, use `stylua -` to make StyLua read from stdin, and a formatted output will be written to stdout
- Added `--check` command line flag. If enabled, then StyLua will check through the files and emit a diff for files with incorrect formatting, exiting with status code 1. StyLua will not modifiy files
- Renamed CLI argument `--pattern` to `--glob` (with short form `-g`). `--glob` can now accept multiple globs.
  For example, using `stylua -g *.lua -g !*.spec.lua .` will format all Lua files apart from `.spec.lua` test files.
- Added support for parsing a `.styluaignore` file, which follows a similar structure to `.gitignore` files. Any patterns matched inside of this file will be ignored.

### Changed

- Changed when a table will expand onto new lines. It will now expand after 80 characters have been exceeded, and takes indent level into account

## [0.1.0-alpha.3] - 2020-12-26

### Changed

- Changed the default value of `indent_width` to 4
- Function calls with a single argument will no longer wrap the argument onto a new line. This is subject to change.

### Fixed

- Fixed a new line being added after the `until` token in a repeat block. The new line is now added at the end of the until expression.
- Fixed comments not being preserved within multiline tables
- Fixed trailing comma being added after comments in multiline tables
- Fixed escaping of double-quotes inside of strings being repeated
- Fixed long tables for types collapsing onto a single line for Luau formatting
- Fixed incorrect comment wrapping at the beginning of multiline tables
- Fixed start brace of multiline comments not having correct indentation
- Fixed comments having incorrect indentation when bound to the `end` token at the end of a block.

## [0.1.0-alpha.2] - 2020-12-22

### Added

- Single quote escapes are now removed from string literals if present when converting to double-quoted strings

### Changed

- If there is a single argument in a function call, and it is either a table or anonymous function, the relevant start/end tokens are no longer pushed onto new lines
- Comments are now left completely unformatted, apart from trimming trailing whitespace at the end of single-line comments

### Fixed

- Double quotes are now escaped when converting from single quote to double quote strings

## [0.1.0-alpha] - 2020-12-22

Initial alpha release

[unreleased]: https://github.com/JohnnyMorganz/StyLua/compare/v0.14.3...HEAD
[0.14.2]: https://github.com/JohnnyMorganz/StyLua/releases/tag/v0.14.3
[0.14.2]: https://github.com/JohnnyMorganz/StyLua/releases/tag/v0.14.2
[0.14.1]: https://github.com/JohnnyMorganz/StyLua/releases/tag/v0.14.1
[0.14.0]: https://github.com/JohnnyMorganz/StyLua/releases/tag/v0.14.0
[0.13.1]: https://github.com/JohnnyMorganz/StyLua/releases/tag/v0.13.1
[0.13.0]: https://github.com/JohnnyMorganz/StyLua/releases/tag/v0.13.0
[0.12.5]: https://github.com/JohnnyMorganz/StyLua/releases/tag/v0.12.5
[0.12.4]: https://github.com/JohnnyMorganz/StyLua/releases/tag/v0.12.4
[0.12.3]: https://github.com/JohnnyMorganz/StyLua/releases/tag/v0.12.3
[0.12.2]: https://github.com/JohnnyMorganz/StyLua/releases/tag/v0.12.2
[0.12.1]: https://github.com/JohnnyMorganz/StyLua/releases/tag/v0.12.1
[0.12.0]: https://github.com/JohnnyMorganz/StyLua/releases/tag/v0.12.0
[0.11.3]: https://github.com/JohnnyMorganz/StyLua/releases/tag/v0.11.3
[0.11.2]: https://github.com/JohnnyMorganz/StyLua/releases/tag/v0.11.2
[0.11.1]: https://github.com/JohnnyMorganz/StyLua/releases/tag/v0.11.1
[0.11.0]: https://github.com/JohnnyMorganz/StyLua/releases/tag/v0.11.0
[0.10.1]: https://github.com/JohnnyMorganz/StyLua/releases/tag/v0.10.1
[0.10.0]: https://github.com/JohnnyMorganz/StyLua/releases/tag/v0.10.0
[0.9.3]: https://github.com/JohnnyMorganz/StyLua/releases/tag/v0.9.3
[0.9.2]: https://github.com/JohnnyMorganz/StyLua/releases/tag/v0.9.2
[0.9.1]: https://github.com/JohnnyMorganz/StyLua/releases/tag/v0.9.1
[0.9.0]: https://github.com/JohnnyMorganz/StyLua/releases/tag/v0.9.0
[0.8.1]: https://github.com/JohnnyMorganz/StyLua/releases/tag/v0.8.1
[0.8.0]: https://github.com/JohnnyMorganz/StyLua/releases/tag/v0.8.0
[0.7.1]: https://github.com/JohnnyMorganz/StyLua/releases/tag/v0.7.1
[0.7.0]: https://github.com/JohnnyMorganz/StyLua/releases/tag/v0.7.0
[0.6.0]: https://github.com/JohnnyMorganz/StyLua/releases/tag/v0.6.0
[0.5.0]: https://github.com/JohnnyMorganz/StyLua/releases/tag/v0.5.0
[0.4.1]: https://github.com/JohnnyMorganz/StyLua/releases/tag/v0.4.1
[0.4.0]: https://github.com/JohnnyMorganz/StyLua/releases/tag/v0.4.0
[0.3.0]: https://github.com/JohnnyMorganz/StyLua/releases/tag/v0.3.0
[0.2.1]: https://github.com/JohnnyMorganz/StyLua/releases/tag/v0.2.1
[0.2.0]: https://github.com/JohnnyMorganz/StyLua/releases/tag/v0.2.0
[0.1.0]: https://github.com/JohnnyMorganz/StyLua/releases/tag/v0.1.0
[0.1.0-alpha.3]: https://github.com/JohnnyMorganz/StyLua/releases/tag/v0.1.0-alpha.3
[0.1.0-alpha.2]: https://github.com/JohnnyMorganz/StyLua/releases/tag/v0.1.0-alpha.2
[0.1.0-alpha]: https://github.com/JohnnyMorganz/StyLua/releases/tag/v0.1.0-alpha<|MERGE_RESOLUTION|>--- conflicted
+++ resolved
@@ -10,6 +10,10 @@
 ### Added
 
 - Added `--allow-hidden` flag to allow entering and formatting hidden files/directories ([#562](https://github.com/JohnnyMorganz/StyLua/issues/562))
+
+### Changed
+
+- We will no longer expand function calls when it contains an inlined multiline comment ([#543](https://github.com/JohnnyMorganz/StyLua/issues/543), [#561](https://github.com/JohnnyMorganz/StyLua/issues/561))
 
 ### Fixed
 
@@ -26,14 +30,10 @@
 - Fixed unnecessary break on `else` in an if-expression when the expression contains a comment ([#520](https://github.com/JohnnyMorganz/StyLua/issues/520))
 - Take into account the extra line created when hanging at equals token in an assignment. This should prevent unnecessary hanging ([#542](https://github.com/JohnnyMorganz/StyLua/issues/542))
 - Fixed comments added to a newly created trailing comment not being formatted ([#547](https://github.com/JohnnyMorganz/StyLua/issues/547))
-<<<<<<< HEAD
-- Fixed function call expanded unnecessarily when it only contains a multiline comment ([#543](https://github.com/JohnnyMorganz/StyLua/issues/543))
-=======
 - Fixed call chain with a small prefix not being kept inlined causing unstable formatting ([#514](https://github.com/JohnnyMorganz/StyLua/issues/514))
 - Fixed shape computation for table fields causing unnecessary expansion ([#551](https://github.com/JohnnyMorganz/StyLua/issues/551))
 - Fixed hanging the prefix string in `("str"):call` unnecessarily when it provides no benefit ([#508](https://github.com/JohnnyMorganz/StyLua/issues/508))
 - Fixed table field value being expanded when it could be hanged instead ([#541](https://github.com/JohnnyMorganz/StyLua/issues/541))
->>>>>>> e4740f9f
 
 ## [0.14.2] - 2022-07-27
 
