--- conflicted
+++ resolved
@@ -135,7 +135,6 @@
       throw new Error("Path given for StyLua does not exist");
     }
 
-<<<<<<< HEAD
     try {
       const version = (await executeStylua(path, ["--version"]))?.trim();
       const release = await getLatestRelease();
@@ -153,19 +152,6 @@
       vscode.window.showWarningMessage(
         `Error checking latest StyLua version, falling back to installed version:\n${err}`
       );
-=======
-    const version = (await executeStylua(path, ["--version"]))?.trim();
-    const release = await getLatestRelease();
-    if (
-      version !==
-      `stylua ${
-        release.tag_name.startsWith("v")
-          ? release.tag_name.substr(1)
-          : release.tag_name
-      }`
-    ) {
-      openUpdatePrompt(storageDirectory, release);
->>>>>>> b3ea64b3
     }
 
     return path;
