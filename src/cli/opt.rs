use std::path::PathBuf;
use structopt::{clap::arg_enum, StructOpt};
use stylua_lib::{IndentType, LineEndings, QuoteStyle};

#[derive(StructOpt, Debug)]
#[structopt(name = "stylua", about = "A utility to format Lua code")]
pub struct Opt {
    /// Specify path to stylua.toml configuration file
    #[structopt(long = "config-path", parse(from_os_str))]
    pub config_path: Option<PathBuf>,

    /// Specify the location of the file that is being passed into stdin.
    /// Ignored if not taking in input from stdin.
    /// This option is only used to help determine where to find the configuration file.
    #[structopt(long = "stdin-filepath", parse(from_os_str))]
    pub stdin_filepath: Option<PathBuf>,

    /// Search parent directories for stylua.toml, if not found in current directory.
    /// Ignored if config_path is provided.
    /// Keeps searching recursively up the parent directory tree, until the root directory is reached.
    /// If not found, looks in $XDG_CONFIG_HOME or $XDG_CONFIG_HOME/stylua.
    #[structopt(short, long)]
    pub search_parent_directories: bool,

    /// Runs in 'check' mode.
    /// Exits with 0 if all formatting is OK,
    /// Exits with 1 if the formatting is incorrect.
    /// Any files input will not be overwritten.
    #[structopt(short, long)]
    pub check: bool,

<<<<<<< HEAD
    /// Verify the output after formatting.
    /// Checks the generated AST with the original AST to detect if code correctness has changed.
    #[structopt(short, long)]
    pub verify: bool,
=======
    /// Whether to print out verbose output
    #[structopt(short, long)]
    pub verbose: bool,
>>>>>>> 939f2294

    // Whether the output should include terminal colour or not
    #[structopt(long, possible_values = &Color::variants(), case_insensitive = true, default_value = "auto")]
    pub color: Color,

    /// Any glob patterns to test against which files to check.
    /// To ignore a specific glob pattern, begin the glob pattern with `!`
    #[structopt(short, long)]
    pub glob: Option<Vec<String>>,

    /// A starting range to format files, given as a byte offset from the beginning of the file.
    /// Any content before this value will be ignored.
    #[structopt(long)]
    pub range_start: Option<usize>,

    /// An ending range to format files, given as a byte offset from the beginning of the file.
    /// Any content after this value will be ignored.
    #[structopt(long)]
    pub range_end: Option<usize>,

    /// Formatting options to apply when formatting code.
    #[structopt(flatten)]
    pub format_opts: FormatOpts,

    /// A list of files to format
    #[structopt(parse(from_os_str))]
    pub files: Vec<PathBuf>,
}

structopt::clap::arg_enum! {
    #[derive(Clone, Copy, Debug, PartialEq)]
    pub enum Color {
        Always,
        Auto,
        Never,
    }
}

#[derive(StructOpt, Debug)]
pub struct FormatOpts {
    /// The column width to use to attempt to wrap lines.
    #[structopt(long)]
    pub column_width: Option<usize>,
    /// The type of line endings to use.
    #[structopt(long, possible_values = &ArgLineEndings::variants(), case_insensitive = true, )]
    pub line_endings: Option<ArgLineEndings>,
    /// The type of indents to use.
    #[structopt(long, possible_values = &ArgIndentType::variants(), case_insensitive = true, )]
    pub indent_type: Option<ArgIndentType>,
    /// The width of a single indentation level.
    #[structopt(long)]
    pub indent_width: Option<usize>,
    /// The style of quotes to use in string literals.
    #[structopt(long, possible_values = &ArgQuoteStyle::variants(), case_insensitive = true, )]
    pub quote_style: Option<ArgQuoteStyle>,
}

// Convert [`stylua_lib::Config`] enums into clap-friendly enums
macro_rules! convert_enum {
    ($from:tt, $arg:tt, { $($enum_name:ident,)+ }) => {
        structopt::clap::arg_enum! {
            #[derive(Clone, Copy, Debug)]
            pub enum $arg {
                $(
                    $enum_name,
                )+
            }
        }

        impl From<$arg> for $from {
            fn from(other: $arg) -> $from {
                match other {
                    $(
                        $arg::$enum_name => $from::$enum_name,
                    )+
                }
            }
        }

        impl From<$from> for $arg {
            fn from(other: $from) -> $arg {
                match other {
                    $(
                        $from::$enum_name => $arg::$enum_name,
                    )+
                }
            }
        }
    };
}

convert_enum!(LineEndings, ArgLineEndings, {
    Unix,
    Windows,
});

convert_enum!(IndentType, ArgIndentType, {
    Tabs,
    Spaces,
});

convert_enum!(QuoteStyle, ArgQuoteStyle, {
    AutoPreferDouble,
    AutoPreferSingle,
    ForceDouble,
    ForceSingle,
});<|MERGE_RESOLUTION|>--- conflicted
+++ resolved
@@ -29,16 +29,14 @@
     #[structopt(short, long)]
     pub check: bool,
 
-<<<<<<< HEAD
     /// Verify the output after formatting.
     /// Checks the generated AST with the original AST to detect if code correctness has changed.
-    #[structopt(short, long)]
+    #[structopt(long)]
     pub verify: bool,
-=======
+
     /// Whether to print out verbose output
     #[structopt(short, long)]
     pub verbose: bool,
->>>>>>> 939f2294
 
     // Whether the output should include terminal colour or not
     #[structopt(long, possible_values = &Color::variants(), case_insensitive = true, default_value = "auto")]
