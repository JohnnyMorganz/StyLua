use anyhow::{bail, format_err, Context, Result};
use ignore::{overrides::OverrideBuilder, WalkBuilder};
use std::fs;
use std::io::{stdin, stdout, Read, Write};
use std::path::Path;
use std::sync::atomic::{AtomicI32, Ordering};
use std::sync::Arc;
use std::time::Instant;
use structopt::StructOpt;
use threadpool::ThreadPool;

use stylua_lib::{format_code, Config, OutputVerification, Range};

mod config;
mod opt;
mod output_diff;

#[macro_export]
macro_rules! verbose_println {
    ($verbosity:expr, $str:expr) => {
        if $verbosity {
            println!($str);
        }
    };
    ($verbosity:expr, $str:expr, $($arg:tt)*) => {
        if $verbosity {
            println!($str, $($arg)*);
        }
    };
}

<<<<<<< HEAD
=======
macro_rules! error {
    ($code_store:expr, $error_code:expr, $str:expr, $($arg:tt)*) => {
        {
            eprintln!($str, $($arg)*);
            $code_store.store($error_code, Ordering::SeqCst);
        }
    };
}

enum FormatResult {
    /// Operation was a success, the output was either written to a file or stdout. If diffing, there was no diff to create.
    Complete,
    /// Formatting was a success, but the formatted contents are buffered, ready to be sent to stdout.
    /// This is used when formatting from stdin - we want to buffer the output so it can be sent in a locked channel.
    SuccessBufferedOutput(Vec<u8>),
    /// There is a diff output. This stores the diff created
    Diff(Vec<u8>),
}

>>>>>>> effb6eda
fn format_file(
    path: &Path,
    config: Config,
    range: Option<Range>,
    opt: &opt::Opt,
<<<<<<< HEAD
    verify_output: OutputVerification,
) -> Result<i32> {
=======
) -> Result<FormatResult> {
>>>>>>> effb6eda
    let contents =
        fs::read_to_string(path).with_context(|| format!("Failed to read {}", path.display()))?;

    let before_formatting = Instant::now();
    let formatted_contents = format_code(&contents, config, range, verify_output)
        .with_context(|| format!("Could not format file {}", path.display()))?;
    let after_formatting = Instant::now();

    verbose_println!(
        opt.verbose,
        "formatted {} in {:?}",
        path.display(),
        after_formatting.duration_since(before_formatting)
    );

    if opt.check {
        let diff = output_diff::output_diff(
            &contents,
            &formatted_contents,
            3,
            format!("Diff in {}:", path.display()),
            opt.color,
        )
        .context("Failed to create diff")?;

        match diff {
            Some(diff) => Ok(FormatResult::Diff(diff)),
            None => Ok(FormatResult::Complete),
        }
    } else {
        fs::write(path, formatted_contents)
            .with_context(|| format!("Could not write to {}", path.display()))?;
        Ok(FormatResult::Complete)
    }
}

/// Takes in a string and returns the formatted output in a buffer
/// Used when input has been provided to stdin
fn format_string(
    input: String,
    config: Config,
    range: Option<Range>,
<<<<<<< HEAD
    verify_output: OutputVerification,
) -> Result<()> {
    let out = &mut stdout();
    let formatted_contents =
        format_code(&input, config, range, verify_output).context("Failed to format from stdin")?;
    out.write_all(&formatted_contents.into_bytes())
        .context("Could not output to stdout")?;
    Ok(())
=======
    opt: &opt::Opt,
) -> Result<FormatResult> {
    let formatted_contents =
        format_code(&input, config, range).context("Failed to format from stdin")?;

    if opt.check {
        let diff = output_diff::output_diff(
            &input,
            &formatted_contents,
            3,
            "Diff from stdin:".into(),
            opt.color,
        )
        .context("Failed to create diff")?;

        match diff {
            Some(diff) => Ok(FormatResult::Diff(diff)),
            None => Ok(FormatResult::Complete),
        }
    } else {
        Ok(FormatResult::SuccessBufferedOutput(
            formatted_contents.into_bytes(),
        ))
    }
>>>>>>> effb6eda
}

fn format(opt: opt::Opt) -> Result<i32> {
    if opt.files.is_empty() {
        bail!("error: no files provided");
    }

    // Load the configuration
    let config = config::load_config(&opt)?;

    // Handle any configuration overrides provided by options
    let config = config::load_overrides(config, &opt);
    verbose_println!(opt.verbose, "config: {:#?}", config);

    // Create range if provided
    let range = if opt.range_start.is_some() || opt.range_end.is_some() {
        Some(Range::from_values(opt.range_start, opt.range_end))
    } else {
        None
    };

<<<<<<< HEAD
    // Determine if we need to verify the output
    let verify_output = if opt.verify {
        OutputVerification::Full
    } else {
        OutputVerification::None
    };

    let mut errors = vec![];
    let mut error_code = 0;

=======
>>>>>>> effb6eda
    let cwd = std::env::current_dir()?;

    // Build WalkBuilder with the files given, using any overrides set
    let mut walker_builder = WalkBuilder::new(&opt.files[0]);
    for file_path in &opt.files[1..] {
        walker_builder.add(file_path);
    }

    walker_builder
        .standard_filters(false)
        .hidden(true)
        .parents(true)
        .add_custom_ignore_filename(".styluaignore");

    let use_default_glob = match opt.glob {
        Some(ref globs) => {
            // Build overriders with any patterns given
            let mut overrides = OverrideBuilder::new(cwd);
            for pattern in globs {
                match overrides.add(pattern) {
                    Ok(_) => continue,
                    Err(err) => {
                        return Err(format_err!(
                            "error: cannot parse glob pattern {}: {}",
                            pattern,
                            err
                        ));
                    }
                }
            }
            let overrides = overrides.build()?;
            walker_builder.overrides(overrides);
            // We shouldn't use the default glob anymore
            false
        }
        None => true,
    };

    verbose_println!(
        opt.verbose,
        "creating a pool with {} threads",
        opt.num_threads
    );
    let pool = ThreadPool::new(opt.num_threads);
    let (tx, rx) = crossbeam_channel::unbounded();
    let error_code = Arc::new(AtomicI32::new(0));
    let opt = Arc::new(opt);

    // Create a thread to handle the formatting output
    let read_error_code = error_code.clone();
    pool.execute(move || {
        for output in rx {
            match output {
                Ok(result) => match result {
                    FormatResult::Complete => (),
                    FormatResult::SuccessBufferedOutput(output) => {
                        let stdout = stdout();
                        let mut handle = stdout.lock();
                        match handle.write_all(&output) {
                            Ok(_) => (),
                            Err(err) => {
                                error!(read_error_code, 2, "Could not output to stdout: {:#}", err)
                            }
                        };
                    }
                    FormatResult::Diff(diff) => {
                        if read_error_code.load(Ordering::SeqCst) != 2 {
                            read_error_code.store(1, Ordering::SeqCst);
                        }

                        let stdout = stdout();
                        let mut handle = stdout.lock();
                        match handle.write_all(&diff) {
                            Ok(_) => (),
                            Err(err) => error!(read_error_code, 2, "{:#}", err),
                        }
                    }
                },
                Err(err) => error!(read_error_code, 2, "{:#}", err),
            }
        }
    });

    let walker = walker_builder.build();

    for result in walker {
        match result {
            Ok(entry) => {
                if entry.is_stdin() {
<<<<<<< HEAD
                    if opt.check {
                        errors.push(format_err!(
                            "warning: `--check` cannot be used whilst reading from stdin"
                        ))
                    };

                    let mut buf = String::new();
                    match stdin().read_to_string(&mut buf) {
                        Ok(_) => match format_string(buf, config, range, verify_output) {
                            Ok(_) => continue,
                            Err(error) => errors.push(error),
                        },
                        Err(error) => {
                            errors.push(format_err!("error: could not read from stdin: {}", error))
=======
                    let tx = tx.clone();
                    let opt = opt.clone();

                    pool.execute(move || {
                        let mut buf = String::new();
                        match stdin().read_to_string(&mut buf) {
                            Ok(_) => tx.send(format_string(buf, config, range, &opt)),
                            Err(error) => {
                                tx.send(Err(error).context("Could not format from stdin"))
                            }
>>>>>>> effb6eda
                        }
                        .unwrap();
                    });
                } else {
                    let path = entry.path().to_owned(); // TODO: stop to_owned?
                    let opt = opt.clone();
                    if path.is_file() {
                        // If the user didn't provide a glob pattern, we should match against our default one
                        // We should ignore the glob check if the path provided was explicitly given to the CLI
                        if use_default_glob && !opt.files.iter().any(|p| path == *p) {
                            lazy_static::lazy_static! {
                                static ref DEFAULT_GLOB: globset::GlobMatcher = globset::Glob::new("**/*.lua").expect("cannot create default glob").compile_matcher();
                            }
                            if !DEFAULT_GLOB.is_match(&path) {
                                continue;
                            }
                        }
<<<<<<< HEAD
                        match format_file(path, config, range, &opt, verify_output) {
                            Ok(code) => {
                                if code != 0 {
                                    error_code = code
                                }
                            }
                            Err(error) => errors.push(error),
                        }
=======

                        let tx = tx.clone();
                        pool.execute(move || {
                            tx.send(format_file(&path, config, range, &opt)).unwrap()
                        });
>>>>>>> effb6eda
                    }
                }
            }
            Err(error) => error!(
                error_code,
                2,
                "{:#}",
                format_err!("error: could not walk: {}", error)
            ),
        }
    }

    drop(tx);
    pool.join();

    // Exit with non-zero code if we have a panic
    let output_code = if pool.panic_count() > 0 {
        2
    } else {
        error_code.load(Ordering::SeqCst)
    };
    Ok(output_code)
}

fn main() {
    let opt = opt::Opt::from_args();

    let exit_code = match format(opt) {
        Ok(code) => code,
        Err(e) => {
            eprintln!("{:#}", e);
            2
        }
    };

    std::process::exit(exit_code);
}<|MERGE_RESOLUTION|>--- conflicted
+++ resolved
@@ -29,8 +29,6 @@
     };
 }
 
-<<<<<<< HEAD
-=======
 macro_rules! error {
     ($code_store:expr, $error_code:expr, $str:expr, $($arg:tt)*) => {
         {
@@ -50,18 +48,13 @@
     Diff(Vec<u8>),
 }
 
->>>>>>> effb6eda
 fn format_file(
     path: &Path,
     config: Config,
     range: Option<Range>,
     opt: &opt::Opt,
-<<<<<<< HEAD
     verify_output: OutputVerification,
-) -> Result<i32> {
-=======
 ) -> Result<FormatResult> {
->>>>>>> effb6eda
     let contents =
         fs::read_to_string(path).with_context(|| format!("Failed to read {}", path.display()))?;
 
@@ -104,20 +97,11 @@
     input: String,
     config: Config,
     range: Option<Range>,
-<<<<<<< HEAD
+    opt: &opt::Opt,
     verify_output: OutputVerification,
-) -> Result<()> {
-    let out = &mut stdout();
+) -> Result<FormatResult> {
     let formatted_contents =
         format_code(&input, config, range, verify_output).context("Failed to format from stdin")?;
-    out.write_all(&formatted_contents.into_bytes())
-        .context("Could not output to stdout")?;
-    Ok(())
-=======
-    opt: &opt::Opt,
-) -> Result<FormatResult> {
-    let formatted_contents =
-        format_code(&input, config, range).context("Failed to format from stdin")?;
 
     if opt.check {
         let diff = output_diff::output_diff(
@@ -138,7 +122,6 @@
             formatted_contents.into_bytes(),
         ))
     }
->>>>>>> effb6eda
 }
 
 fn format(opt: opt::Opt) -> Result<i32> {
@@ -160,7 +143,6 @@
         None
     };
 
-<<<<<<< HEAD
     // Determine if we need to verify the output
     let verify_output = if opt.verify {
         OutputVerification::Full
@@ -168,11 +150,6 @@
         OutputVerification::None
     };
 
-    let mut errors = vec![];
-    let mut error_code = 0;
-
-=======
->>>>>>> effb6eda
     let cwd = std::env::current_dir()?;
 
     // Build WalkBuilder with the files given, using any overrides set
@@ -262,33 +239,18 @@
         match result {
             Ok(entry) => {
                 if entry.is_stdin() {
-<<<<<<< HEAD
-                    if opt.check {
-                        errors.push(format_err!(
-                            "warning: `--check` cannot be used whilst reading from stdin"
-                        ))
-                    };
-
-                    let mut buf = String::new();
-                    match stdin().read_to_string(&mut buf) {
-                        Ok(_) => match format_string(buf, config, range, verify_output) {
-                            Ok(_) => continue,
-                            Err(error) => errors.push(error),
-                        },
-                        Err(error) => {
-                            errors.push(format_err!("error: could not read from stdin: {}", error))
-=======
                     let tx = tx.clone();
                     let opt = opt.clone();
 
                     pool.execute(move || {
                         let mut buf = String::new();
                         match stdin().read_to_string(&mut buf) {
-                            Ok(_) => tx.send(format_string(buf, config, range, &opt)),
+                            Ok(_) => {
+                                tx.send(format_string(buf, config, range, &opt, verify_output))
+                            }
                             Err(error) => {
                                 tx.send(Err(error).context("Could not format from stdin"))
                             }
->>>>>>> effb6eda
                         }
                         .unwrap();
                     });
@@ -306,22 +268,12 @@
                                 continue;
                             }
                         }
-<<<<<<< HEAD
-                        match format_file(path, config, range, &opt, verify_output) {
-                            Ok(code) => {
-                                if code != 0 {
-                                    error_code = code
-                                }
-                            }
-                            Err(error) => errors.push(error),
-                        }
-=======
 
                         let tx = tx.clone();
                         pool.execute(move || {
-                            tx.send(format_file(&path, config, range, &opt)).unwrap()
+                            tx.send(format_file(&path, config, range, &opt, verify_output))
+                                .unwrap()
                         });
->>>>>>> effb6eda
                     }
                 }
             }
