--- conflicted
+++ resolved
@@ -12,19 +12,6 @@
 mod opt;
 mod output_diff;
 
-<<<<<<< HEAD
-fn format_file(
-    path: &Path,
-    config: Config,
-    range: Option<Range>,
-    check_only: bool,
-    verify_output: OutputVerification,
-    color: opt::Color,
-) -> Result<i32> {
-    let contents =
-        fs::read_to_string(path).with_context(|| format!("Failed to read {}", path.display()))?;
-    let formatted_contents = format_code(&contents, config, range, verify_output)
-=======
 #[macro_export]
 macro_rules! verbose_println {
     ($verbosity:expr, $str:expr) => {
@@ -39,13 +26,18 @@
     };
 }
 
-fn format_file(path: &Path, config: Config, range: Option<Range>, opt: &opt::Opt) -> Result<i32> {
+fn format_file(
+    path: &Path,
+    config: Config,
+    range: Option<Range>,
+    opt: &opt::Opt,
+    verify_output: OutputVerification,
+) -> Result<i32> {
     let contents =
         fs::read_to_string(path).with_context(|| format!("Failed to read {}", path.display()))?;
 
     let before_formatting = Instant::now();
-    let formatted_contents = format_code(&contents, config, range)
->>>>>>> 939f2294
+    let formatted_contents = format_code(&contents, config, range, verify_output)
         .with_context(|| format!("Could not format file {}", path.display()))?;
     let after_formatting = Instant::now();
 
@@ -188,12 +180,7 @@
                                 continue;
                             }
                         }
-<<<<<<< HEAD
-                        match format_file(path, config, range, opt.check, verify_output, opt.color)
-                        {
-=======
-                        match format_file(path, config, range, &opt) {
->>>>>>> 939f2294
+                        match format_file(path, config, range, &opt, verify_output) {
                             Ok(code) => {
                                 if code != 0 {
                                     error_code = code
