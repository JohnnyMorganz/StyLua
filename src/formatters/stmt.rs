#[cfg(feature = "lua52")]
use crate::formatters::lua52::{format_goto, format_label};
#[cfg(feature = "luau")]
use crate::formatters::luau::{
    format_compound_assignment, format_exported_type_declaration, format_type_declaration_stmt,
    format_type_specifier,
};
use crate::{
    context::{create_indent_trivia, create_newline_trivia, Context, FormatNode},
    fmt_symbol,
    formatters::{
        assignment::{
            format_assignment, format_assignment_no_trivia, format_local_assignment,
            format_local_assignment_no_trivia,
        },
        block::{format_block, format_last_stmt_no_trivia},
        expression::{format_expression, hang_expression_trailing_newline},
        functions::{format_function_call, format_function_declaration, format_local_function},
        general::{
            format_end_token, format_punctuated, format_punctuated_multiline,
            format_token_reference, EndTokenType,
        },
        trivia::{
            strip_trivia, FormatTriviaType, UpdateLeadingTrivia, UpdateTrailingTrivia, UpdateTrivia,
        },
        trivia_util,
    },
    shape::Shape,
};
<<<<<<< HEAD
use full_moon::ast::{
    punctuated::Punctuated, Block, Call, Do, ElseIf, Expression, FunctionArgs, FunctionCall,
    GenericFor, If, NumericFor, Repeat, Stmt, Suffix, Value, While,
};
=======
>>>>>>> 69c9278e
use full_moon::tokenizer::{Token, TokenReference, TokenType};
use full_moon::{
    ast::{
        punctuated::Punctuated, Call, Do, ElseIf, Expression, FunctionArgs, FunctionCall,
        GenericFor, If, NumericFor, Repeat, Stmt, Suffix, Value, While,
    },
    tokenizer::TokenKind,
};

macro_rules! fmt_stmt {
    ($ctx:expr, $value:ident, $shape:ident, { $($(#[$inner:meta])* $operator:ident = $output:ident,)+ }) => {
        match $value {
            $(
                $(#[$inner])*
                Stmt::$operator(stmt) => Stmt::$operator($output($ctx, stmt, $shape)),
            )+
            other => panic!("unknown node {:?}", other),
        }
    };
}

/// Removes parentheses around a condition, if present.
/// Called only for condition expression (if ... then, while ... do, etc.)
pub fn remove_condition_parentheses(expression: Expression) -> Expression {
    match expression.to_owned() {
        Expression::Parentheses {
            expression: inner_expression,
            ..
        } => {
            let (_, comments) = trivia_util::take_expression_trailing_comments(&expression);
            inner_expression.update_trailing_trivia(FormatTriviaType::Append(comments))
        }
        Expression::Value { value, .. } => match *value {
            Value::ParenthesesExpression(expression) => remove_condition_parentheses(expression),
            _ => expression,
        },
        _ => expression,
    }
}

/// Format a Do node
pub fn format_do_block(ctx: &Context, do_block: &Do, shape: Shape) -> Do {
    // Create trivia
    let leading_trivia = FormatTriviaType::Append(vec![create_indent_trivia(ctx, shape)]);
    let trailing_trivia = FormatTriviaType::Append(vec![create_newline_trivia(ctx)]);

    let do_token = fmt_symbol!(ctx, do_block.do_token(), "do", shape)
        .update_trivia(leading_trivia.to_owned(), trailing_trivia.to_owned());
    let block_shape = shape.reset().increment_block_indent();
    let block = format_block(ctx, do_block.block(), block_shape);
    let end_token = format_end_token(
        ctx,
        do_block.end_token(),
        EndTokenType::IndentComments,
        shape,
    )
    .update_trivia(leading_trivia, trailing_trivia);

    do_block
        .to_owned()
        .with_do_token(do_token)
        .with_block(block)
        .with_end_token(end_token)
}

/// Determine if we should hug the generic for.
/// This should only happen when there is a single expression, which is a function call containing
/// a single table, and there are no comments which will affect it
fn hug_generic_for(expressions: &Punctuated<Expression>) -> bool {
    if expressions.len() != 1 {
        return false;
    }

    let expression = expressions.iter().next().unwrap();

    // Ensure no comments
    if trivia_util::trivia_contains_comments(
        trivia_util::get_expression_leading_trivia(expression).iter(),
        trivia_util::CommentSearch::All,
    ) || trivia_util::trivia_contains_comments(
        trivia_util::get_expression_trailing_trivia(expression).iter(),
        trivia_util::CommentSearch::All,
    ) {
        return false;
    }

    match expression {
        Expression::Value { value, .. } => {
            match &**value {
                // Ensure is function call
                Value::FunctionCall(function_call) => {
                    let mut suffixes = function_call.suffixes();
                    // Test next 2 available suffixes
                    match (suffixes.next(), suffixes.next()) {
                        // Ensure at least one suffix, and only one suffix
                        (Some(suffix), None) => match suffix {
                            // Ensure suffix is a call with a single table constructor as argument
                            Suffix::Call(Call::AnonymousCall(FunctionArgs::TableConstructor(
                                _,
                            ))) => true,
                            Suffix::Call(Call::AnonymousCall(FunctionArgs::Parentheses {
                                arguments,
                                ..
                            })) => {
                                let mut arguments = arguments.iter();
                                // Test next 2 available arguments
                                match (arguments.next(), arguments.next()) {
                                    // Ensure at least one argument, and only one argument
                                    // And that the argument is a table constructor
                                    (Some(Expression::Value { value, .. }), None) => {
                                        matches!(**value, Value::TableConstructor(_))
                                    }
                                    _ => false,
                                }
                            }
                            _ => false,
                        },
                        _ => false,
                    }
                }
                _ => false,
            }
        }
        _ => false,
    }
}

/// Format a GenericFor node
pub fn format_generic_for(ctx: &Context, generic_for: &GenericFor, shape: Shape) -> GenericFor {
    // Create trivia
    let leading_trivia = vec![create_indent_trivia(ctx, shape)];
    let trailing_trivia = vec![create_newline_trivia(ctx)];

    let for_token = fmt_symbol!(ctx, generic_for.for_token(), "for ", shape)
        .update_leading_trivia(FormatTriviaType::Append(leading_trivia.to_owned()));
    let shape = shape + 4; // 4 = "for "

    // Format the names on a single line
    // If it goes over the column width, or contains comments, then format it multiline
    let singleline_names =
        format_punctuated(ctx, generic_for.names(), shape, format_token_reference);
    let singleline_shape = shape.take_first_line(&singleline_names);

    // Format the type specifiers, if present, and add them to the shape
    #[cfg(feature = "luau")]
    let type_specifiers: Vec<_> = generic_for
        .type_specifiers()
        .map(|x| x.map(|type_specifier| format_type_specifier(ctx, type_specifier, shape)))
        .collect();

    #[cfg(feature = "luau")]
    let singleline_shape = singleline_shape
        + type_specifiers.iter().fold(0, |acc, x| {
            acc + x
                .as_ref()
                .map_or(0, |type_specifier| type_specifier.to_string().len())
        });

    let require_names_multiline = trivia_util::contains_comments(generic_for.names())
        || trivia_util::spans_multiple_lines(&singleline_names)
        || singleline_shape.over_budget();

    let for_token = match require_names_multiline {
        true => fmt_symbol!(ctx, generic_for.for_token(), "for", shape)
            .update_leading_trivia(FormatTriviaType::Append(leading_trivia.to_owned())),
        false => for_token,
    };

    let names = match require_names_multiline {
        true => {
            let shape = shape.reset().increment_additional_indent();
            format_punctuated_multiline(
                ctx,
                generic_for.names(),
                shape,
                format_token_reference,
                None,
            )
            .update_leading_trivia(FormatTriviaType::Append(vec![
                create_newline_trivia(ctx),
                create_indent_trivia(ctx, shape),
            ]))
        }
        false => singleline_names,
    };

    let shape = match require_names_multiline {
        true => shape.reset() + 3,     // 3 = "in "
        false => singleline_shape + 4, // 4 = " in "
    };

    // Format the expression list on a single line, and see if it needs expanding
    let singleline_expr =
        format_punctuated(ctx, generic_for.expressions(), shape, format_expression);
    let singleline_expr_shape = shape.take_first_line(&singleline_expr);
    let requires_expr_multiline = (trivia_util::contains_comments(generic_for.expressions())
        || trivia_util::spans_multiple_lines(&singleline_expr)
        || singleline_expr_shape.over_budget())
        && !hug_generic_for(generic_for.expressions());

    let in_token = match (require_names_multiline, requires_expr_multiline) {
        (true, true) => fmt_symbol!(ctx, generic_for.in_token(), "in", shape)
            .update_leading_trivia(FormatTriviaType::Append(vec![
                create_newline_trivia(ctx),
                create_indent_trivia(ctx, shape),
            ])),
        (true, false) => fmt_symbol!(ctx, generic_for.in_token(), "in ", shape)
            .update_leading_trivia(FormatTriviaType::Append(vec![
                create_newline_trivia(ctx),
                create_indent_trivia(ctx, shape),
            ])),
        (false, true) => fmt_symbol!(ctx, generic_for.in_token(), " in", shape),
        (false, false) => fmt_symbol!(ctx, generic_for.in_token(), " in ", shape),
    };

    // Expand the expression list if necessary
    let expr_list = match requires_expr_multiline {
        true => {
            let shape = shape.reset().increment_additional_indent();
            format_punctuated_multiline(
                ctx,
                generic_for.expressions(),
                shape,
                format_expression,
                None,
            )
            .update_leading_trivia(FormatTriviaType::Append(vec![
                create_newline_trivia(ctx),
                create_indent_trivia(ctx, shape),
            ]))
        }
        false => singleline_expr,
    };

    let do_token = match requires_expr_multiline {
        true => fmt_symbol!(ctx, generic_for.in_token(), "do", shape).update_leading_trivia(
            FormatTriviaType::Append(vec![
                create_newline_trivia(ctx),
                create_indent_trivia(ctx, shape),
            ]),
        ),
        false => fmt_symbol!(ctx, generic_for.do_token(), " do", shape),
    }
    .update_trailing_trivia(FormatTriviaType::Append(trailing_trivia));

    let block_shape = shape.reset().increment_block_indent();
    let block = format_block(ctx, generic_for.block(), block_shape);

    let end_token = format_end_token(
        ctx,
        generic_for.end_token(),
        EndTokenType::IndentComments,
        shape,
    )
    .update_trivia(
        FormatTriviaType::Append(leading_trivia),
        FormatTriviaType::Append(vec![create_newline_trivia(ctx)]), // trailing_trivia was emptied when it was appended to names_comment_buf
    );

    let generic_for = generic_for.to_owned();
    #[cfg(feature = "luau")]
    let generic_for = generic_for.with_type_specifiers(type_specifiers);
    generic_for
        .with_for_token(for_token)
        .with_names(names)
        .with_in_token(in_token)
        .with_expressions(expr_list)
        .with_do_token(do_token)
        .with_block(block)
        .with_end_token(end_token)
}

/// Given some trivia (particularly comments), this function computes whether we should
/// indent leading comments on a elseif/else token, one level further. i.e.:
/// ```lua
/// -- comment
/// elseif
///     -- comment
/// else
/// ```
/// If the comment was originally indented at a level higher than the current level,
/// then we will indent it one level further.
fn should_indent_further<'a>(trivia: impl Iterator<Item = &'a Token>, shape: Shape) -> bool {
    let current_indent_level = shape.indent().block_indent() + shape.indent().additional_indent();
    let mut iter = trivia.peekable();

    while let Some(trivia) = iter.next() {
        let next_trivia = iter.peek();

        if let Some(next_trivia) = next_trivia {
            if let TokenType::Whitespace { characters } = trivia.token_type() {
                if matches!(
                    next_trivia.token_kind(),
                    TokenKind::SingleLineComment | TokenKind::MultiLineComment
                ) {
                    // Only use the "last line" of the whitespace, i.e. after all newlines
                    let last_line = characters
                        .chars()
                        .rev()
                        .take_while(|c| !matches!(c, '\n' | '\r'));

                    let indent_level = if last_line.clone().any(|c| matches!(c, '\t')) {
                        last_line.filter(|c| matches!(c, '\t')).count()
                    } else {
                        last_line.filter(|c| matches!(c, ' ')).count()
                            / shape.indent().configured_indent_width()
                    };

                    if indent_level > current_indent_level {
                        return true;
                    }
                }
            }
        }
    }

    false
}

/// Formats an ElseIf node - This must always reside within format_if
fn format_else_if(ctx: &Context, else_if_node: &ElseIf, shape: Shape) -> ElseIf {
    // Calculate trivia
    let shape = shape.reset();
    let leading_trivia = vec![create_indent_trivia(ctx, shape)];
    let trailing_trivia = vec![create_newline_trivia(ctx)];

    // Remove parentheses around the condition
    let condition = remove_condition_parentheses(else_if_node.condition().to_owned());

    // Compute the indent
    let end_token_type =
        if should_indent_further(else_if_node.else_if_token().leading_trivia(), shape) {
            EndTokenType::IndentComments
        } else {
            EndTokenType::InlineComments
        };

    let elseif_token = format_end_token(ctx, else_if_node.else_if_token(), end_token_type, shape);
    let singleline_condition = format_expression(ctx, &condition, shape + 7);
    let singleline_then_token = fmt_symbol!(ctx, else_if_node.then_token(), " then", shape);

    // Determine if we need to hang the condition
    let singleline_shape = shape + (7 + 5 + strip_trivia(&singleline_condition).to_string().len()); // 7 = "elseif ", 3 = " then"
    let require_multiline_expression = singleline_shape.over_budget()
        || trivia_util::token_contains_trailing_comments(else_if_node.else_if_token())
        || trivia_util::token_contains_leading_comments(else_if_node.then_token())
        || trivia_util::contains_comments(&condition);

    let elseif_token = match require_multiline_expression {
        true => elseif_token
            .update_trailing_trivia(FormatTriviaType::Append(vec![create_newline_trivia(ctx)])),
        false => elseif_token.update_trailing_trivia(FormatTriviaType::Append(vec![Token::new(
            TokenType::spaces(1),
        )])),
    }
    .update_leading_trivia(FormatTriviaType::Append(leading_trivia.to_owned()));

    let condition = match require_multiline_expression {
        true => {
            let shape = shape.reset().increment_additional_indent();
            hang_expression_trailing_newline(ctx, &condition, shape, None).update_leading_trivia(
                FormatTriviaType::Append(vec![create_indent_trivia(ctx, shape)]),
            )
        }
        false => singleline_condition,
    };

    let then_token = match require_multiline_expression {
        true => format_end_token(
            ctx,
            else_if_node.then_token(),
            EndTokenType::IndentComments,
            shape,
        )
        .update_leading_trivia(FormatTriviaType::Append(leading_trivia)),
        false => singleline_then_token,
    }
    .update_trailing_trivia(FormatTriviaType::Append(trailing_trivia));

    let block_shape = shape.reset().increment_block_indent();
    let block = format_block(ctx, else_if_node.block(), block_shape);

    else_if_node
        .to_owned()
        .with_else_if_token(elseif_token)
        .with_condition(condition)
        .with_then_token(then_token)
        .with_block(block)
}

/// Checks to see whether an [`If`] statement matches the structure of an "if guard".
/// ```lua
/// if condition then return expr end
/// ```
/// If we have an if guard, we can keep the statement single line - provided that a few key observations hold:
/// - There is no elseif/else block
/// - The body of the if block only contains a single [`LastStmt`] (note, this LastStmt may have multiple expressions e.g. `return foo, bar`)
/// - There are no internal comments within the block
/// We will also check if the statement surpasses the column width, or if the condition required multilining (handled outside of this function)
fn is_if_guard(if_node: &If) -> bool {
    if_node.else_if().is_none()
        && if_node.else_block().is_none()
        && trivia_util::is_block_simple(if_node.block())
        && !trivia_util::contains_comments(if_node.block())
        && !trivia_util::contains_comments(if_node.then_token())
}

/// Format an If node
pub fn format_if(ctx: &Context, if_node: &If, shape: Shape) -> If {
    const IF_LEN: usize = "if ".len();
    const THEN_LEN: usize = " then".len();

    // Calculate trivia
    let leading_trivia = vec![create_indent_trivia(ctx, shape)];
    let trailing_trivia = vec![create_newline_trivia(ctx)];

    // Remove parentheses around the condition
    let condition = remove_condition_parentheses(if_node.condition().to_owned());

    let singleline_if_token = fmt_symbol!(ctx, if_node.if_token(), "if ", shape);
    let singleline_condition = format_expression(ctx, &condition, shape + IF_LEN + THEN_LEN);
    let singleline_then_token = fmt_symbol!(ctx, if_node.then_token(), " then", shape);

    // Determine if we need to hang the condition
    let singleline_shape =
        shape + (IF_LEN + THEN_LEN + strip_trivia(&singleline_condition).to_string().len());
    let require_multiline_expression = singleline_shape.over_budget()
        || trivia_util::token_contains_trailing_comments(if_node.if_token())
        || trivia_util::token_contains_leading_comments(if_node.then_token())
        || trivia_util::contains_comments(&condition);

    if !require_multiline_expression
        && ctx.should_collapse_simple_conditionals()
        && is_if_guard(if_node)
    {
        // Rather than deferring to `format_block()`, since we know that there is only a single Stmt or LastStmt in the block, we can format it immediately
        // We need to modify the formatted LastStmt, since it will have automatically added leading/trailing trivia we don't want
        // We assume that there is only a laststmt present in the block - the callee of this function should have already checked for this
        let stmt_leading_trivia = FormatTriviaType::Append(vec![Token::new(TokenType::spaces(1))]);
        let stmt_trailing_trivia = FormatTriviaType::Append(vec![Token::new(TokenType::spaces(1))]);

        let block = if let Some(stmt) = if_node.block().stmts().next() {
            let stmt = format_stmt_no_trivia(ctx, stmt, singleline_shape)
                .update_trivia(stmt_leading_trivia, stmt_trailing_trivia);

            Block::new().with_stmts(vec![(stmt, None)])
        } else if let Some(last_stmt) = if_node.block().last_stmt() {
            let last_stmt = format_last_stmt_no_trivia(ctx, last_stmt, singleline_shape)
                .update_trivia(stmt_leading_trivia, stmt_trailing_trivia);

            Block::new().with_last_stmt(Some((last_stmt, None)))
        } else {
            panic!("'if guard' conditional but has no body");
        };

        let end_token = format_end_token(
            ctx,
            if_node.end_token(),
            EndTokenType::IndentComments,
            shape,
        )
        .update_trailing_trivia(FormatTriviaType::Append(trailing_trivia.clone()));

        let singleline_if = if_node
            .to_owned()
            .with_if_token(
                singleline_if_token
                    .update_leading_trivia(FormatTriviaType::Append(leading_trivia.clone())),
            )
            .with_condition(singleline_condition.clone())
            .with_then_token(singleline_then_token.clone())
            .with_block(block)
            .with_end_token(end_token);

        // See if it fits under the column width. If it does, bail early and return this singleline if
        if !shape
            .add_width(strip_trivia(&singleline_if).to_string().len())
            .over_budget()
        {
            return singleline_if;
        }
    }

    let if_token = match require_multiline_expression {
        true => fmt_symbol!(ctx, if_node.if_token(), "if", shape)
            .update_trailing_trivia(FormatTriviaType::Append(vec![create_newline_trivia(ctx)])),
        false => singleline_if_token,
    }
    .update_leading_trivia(FormatTriviaType::Append(leading_trivia.to_owned()));

    let condition = match require_multiline_expression {
        true => {
            let shape = shape.reset().increment_additional_indent();
            hang_expression_trailing_newline(ctx, &condition, shape, None).update_leading_trivia(
                FormatTriviaType::Append(vec![create_indent_trivia(ctx, shape)]),
            )
        }
        false => singleline_condition,
    };

    let then_token = match require_multiline_expression {
        true => format_end_token(
            ctx,
            if_node.then_token(),
            EndTokenType::IndentComments,
            shape,
        )
        .update_leading_trivia(FormatTriviaType::Append(leading_trivia.to_owned())),
        false => singleline_then_token,
    }
    .update_trailing_trivia(FormatTriviaType::Append(trailing_trivia.to_owned()));

    let block_shape = shape.reset().increment_block_indent();
    let block = format_block(ctx, if_node.block(), block_shape);

    let end_token = format_end_token(
        ctx,
        if_node.end_token(),
        EndTokenType::IndentComments,
        shape,
    )
    .update_trivia(
        FormatTriviaType::Append(leading_trivia.to_owned()),
        FormatTriviaType::Append(trailing_trivia.to_owned()),
    );

    let else_if = if_node.else_if().map(|else_if| {
        else_if
            .iter()
            .map(|else_if| format_else_if(ctx, else_if, shape))
            .collect()
    });

    let (else_token, else_block) = match (if_node.else_token(), if_node.else_block()) {
        (Some(else_token), Some(else_block)) => {
            // Compute the indent level on else token
            let end_token_type = if should_indent_further(else_token.leading_trivia(), shape) {
                EndTokenType::IndentComments
            } else {
                EndTokenType::InlineComments
            };

            let else_token = format_end_token(ctx, else_token, end_token_type, shape)
                .update_trivia(
                    FormatTriviaType::Append(leading_trivia),
                    FormatTriviaType::Append(trailing_trivia),
                );
            let else_block_shape = shape.reset().increment_block_indent();
            let else_block = format_block(ctx, else_block, else_block_shape);

            (Some(else_token), Some(else_block))
        }
        (None, None) => (None, None),
        _ => unreachable!("Got an else token with no else block or vice versa"),
    };

    if_node
        .to_owned()
        .with_if_token(if_token)
        .with_condition(condition)
        .with_then_token(then_token)
        .with_block(block)
        .with_else_if(else_if)
        .with_else_token(else_token)
        .with_else(else_block)
        .with_end_token(end_token)
}

/// Format a NumericFor node
pub fn format_numeric_for(ctx: &Context, numeric_for: &NumericFor, shape: Shape) -> NumericFor {
    // Create trivia
    let leading_trivia = vec![create_indent_trivia(ctx, shape)];
    let trailing_trivia = vec![create_newline_trivia(ctx)];

    let for_token = fmt_symbol!(ctx, numeric_for.for_token(), "for ", shape)
        .update_leading_trivia(FormatTriviaType::Append(leading_trivia.to_owned()));
    let index_variable = format_token_reference(ctx, numeric_for.index_variable(), shape);

    #[cfg(feature = "luau")]
    let type_specifier = numeric_for
        .type_specifier()
        .map(|type_specifier| format_type_specifier(ctx, type_specifier, shape));

    // TODO: Should we actually update the shape here?
    let equal_token = fmt_symbol!(ctx, numeric_for.equal_token(), " = ", shape);
    let start = format_expression(ctx, numeric_for.start(), shape);
    let start_end_comma = fmt_symbol!(ctx, numeric_for.start_end_comma(), ", ", shape);
    let end = format_expression(ctx, numeric_for.end(), shape);

    let (end_step_comma, step) = match (numeric_for.end_step_comma(), numeric_for.step()) {
        (Some(end_step_comma), Some(step)) => (
            Some(fmt_symbol!(ctx, end_step_comma, ", ", shape)),
            Some(format_expression(ctx, step, shape)),
        ),
        (None, None) => (None, None),
        _ => unreachable!("Got numeric for end step comma with no step or vice versa"),
    };

    let do_token = fmt_symbol!(ctx, numeric_for.do_token(), " do", shape)
        .update_trailing_trivia(FormatTriviaType::Append(trailing_trivia.to_owned()));
    let block_shape = shape.reset().increment_block_indent();
    let block = format_block(ctx, numeric_for.block(), block_shape);
    let end_token = format_end_token(
        ctx,
        numeric_for.end_token(),
        EndTokenType::IndentComments,
        shape,
    )
    .update_trivia(
        FormatTriviaType::Append(leading_trivia),
        FormatTriviaType::Append(trailing_trivia),
    );

    let numeric_for = numeric_for.to_owned();
    #[cfg(feature = "luau")]
    let numeric_for = numeric_for.with_type_specifier(type_specifier);

    numeric_for
        .with_for_token(for_token)
        .with_index_variable(index_variable)
        .with_equal_token(equal_token)
        .with_start(start)
        .with_start_end_comma(start_end_comma)
        .with_end(end)
        .with_end_step_comma(end_step_comma)
        .with_step(step)
        .with_do_token(do_token)
        .with_block(block)
        .with_end_token(end_token)
}

/// Format a Repeat node
pub fn format_repeat_block(ctx: &Context, repeat_block: &Repeat, shape: Shape) -> Repeat {
    // Calculate trivia
    let leading_trivia = vec![create_indent_trivia(ctx, shape)];
    let trailing_trivia = vec![create_newline_trivia(ctx)];

    let repeat_token = fmt_symbol!(ctx, repeat_block.repeat_token(), "repeat", shape)
        .update_trivia(
            FormatTriviaType::Append(leading_trivia.to_owned()),
            FormatTriviaType::Append(trailing_trivia.to_owned()),
        );
    let block_shape = shape.reset().increment_block_indent();
    let block = format_block(ctx, repeat_block.block(), block_shape);
    let until_token = fmt_symbol!(ctx, repeat_block.until_token(), "until ", shape)
        .update_leading_trivia(FormatTriviaType::Append(leading_trivia));

    // Remove parentheses around the condition
    let condition = remove_condition_parentheses(repeat_block.until().to_owned());

    // Determine if we need to hang the condition
    let singleline_shape = shape + (6 + strip_trivia(&condition).to_string().len()); // 6 = "until "
    let require_multiline_expression = singleline_shape.over_budget()
        || trivia_util::expression_contains_inline_comments(&condition);

    let shape = shape + 6; // 6 = "until "
    let until = match require_multiline_expression {
        true => {
            let shape = shape.increment_additional_indent();
            hang_expression_trailing_newline(ctx, &condition, shape, None)
        }
        false => format_expression(ctx, &condition, shape)
            .update_trailing_trivia(FormatTriviaType::Append(trailing_trivia)),
    };

    repeat_block
        .to_owned()
        .with_repeat_token(repeat_token)
        .with_block(block)
        .with_until_token(until_token)
        .with_until(until)
}

/// Format a While node
pub fn format_while_block(ctx: &Context, while_block: &While, shape: Shape) -> While {
    // Calculate trivia
    let leading_trivia = vec![create_indent_trivia(ctx, shape)];
    let trailing_trivia = vec![create_newline_trivia(ctx)];

    // Remove parentheses around the condition
    let condition = remove_condition_parentheses(while_block.condition().to_owned());

    let singleline_while_token = fmt_symbol!(ctx, while_block.while_token(), "while ", shape);
    let singleline_condition = format_expression(ctx, &condition, shape + 6);
    let singleline_do_token = fmt_symbol!(ctx, while_block.do_token(), " do", shape);

    // Determine if we need to hang the condition
    let singleline_shape = shape + (6 + 3 + strip_trivia(&singleline_condition).to_string().len()); // 6 = "while ", 3 = " do"
    let require_multiline_expression = singleline_shape.over_budget()
        || trivia_util::token_contains_trailing_comments(while_block.while_token())
        || trivia_util::token_contains_leading_comments(while_block.do_token())
        || trivia_util::contains_comments(&condition);

    let while_token = match require_multiline_expression {
        true => fmt_symbol!(ctx, while_block.while_token(), "while", shape)
            .update_trailing_trivia(FormatTriviaType::Append(vec![create_newline_trivia(ctx)])),
        false => singleline_while_token,
    }
    .update_leading_trivia(FormatTriviaType::Append(leading_trivia.to_owned()));

    let condition = match require_multiline_expression {
        true => {
            let shape = shape.reset().increment_additional_indent();
            hang_expression_trailing_newline(ctx, &condition, shape, None).update_leading_trivia(
                FormatTriviaType::Append(vec![create_indent_trivia(ctx, shape)]),
            )
        }
        false => singleline_condition,
    };

    let do_token = match require_multiline_expression {
        true => format_end_token(
            ctx,
            while_block.do_token(),
            EndTokenType::IndentComments,
            shape,
        )
        .update_leading_trivia(FormatTriviaType::Append(leading_trivia.to_owned())),
        false => singleline_do_token,
    }
    .update_trailing_trivia(FormatTriviaType::Append(trailing_trivia.to_owned()));

    let block_shape = shape.reset().increment_block_indent();
    let block = format_block(ctx, while_block.block(), block_shape);

    let end_token = format_end_token(
        ctx,
        while_block.end_token(),
        EndTokenType::IndentComments,
        shape,
    )
    .update_trivia(
        FormatTriviaType::Append(leading_trivia),
        FormatTriviaType::Append(trailing_trivia),
    );

    while_block
        .to_owned()
        .with_while_token(while_token)
        .with_condition(condition)
        .with_do_token(do_token)
        .with_block(block)
        .with_end_token(end_token)
}

/// Wrapper around `format_function_call`, but also handles adding the trivia around the function call.
/// This can't be done in the original function, as function calls are not always statements, but can also be
/// in expressions.
pub fn format_function_call_stmt(
    ctx: &Context,
    function_call: &FunctionCall,
    shape: Shape,
) -> FunctionCall {
    // Calculate trivia
    let leading_trivia = vec![create_indent_trivia(ctx, shape)];
    let trailing_trivia = vec![create_newline_trivia(ctx)];

    format_function_call(ctx, function_call, shape).update_trivia(
        FormatTriviaType::Append(leading_trivia),
        FormatTriviaType::Append(trailing_trivia),
    )
}

/// Functions which are used to only format a block within a statement
/// These are used for range formatting
pub(crate) mod stmt_block {
    use crate::{context::Context, formatters::block::format_block, shape::Shape};
    use full_moon::ast::{
        Call, Expression, Field, FunctionArgs, FunctionCall, Index, Prefix, Stmt, Suffix,
        TableConstructor, Value,
    };

    fn format_table_constructor_block(
        ctx: &Context,
        table_constructor: &TableConstructor,
        shape: Shape,
    ) -> TableConstructor {
        let fields = table_constructor
            .fields()
            .pairs()
            .map(|pair| {
                pair.to_owned().map(|field| match field {
                    Field::ExpressionKey {
                        brackets,
                        key,
                        equal,
                        value,
                    } => Field::ExpressionKey {
                        brackets,
                        key: format_expression_block(ctx, &key, shape),
                        equal,
                        value: format_expression_block(ctx, &value, shape),
                    },
                    Field::NameKey { key, equal, value } => Field::NameKey {
                        key,
                        equal,
                        value: format_expression_block(ctx, &value, shape),
                    },
                    Field::NoKey(expression) => {
                        Field::NoKey(format_expression_block(ctx, &expression, shape))
                    }
                    other => panic!("unknown node {:?}", other),
                })
            })
            .collect();

        table_constructor.to_owned().with_fields(fields)
    }

    fn format_function_args_block(
        ctx: &Context,
        function_args: &FunctionArgs,
        shape: Shape,
    ) -> FunctionArgs {
        match function_args {
            FunctionArgs::Parentheses {
                parentheses,
                arguments,
            } => FunctionArgs::Parentheses {
                parentheses: parentheses.to_owned(),
                arguments: arguments
                    .pairs()
                    .map(|pair| {
                        pair.to_owned()
                            .map(|expression| format_expression_block(ctx, &expression, shape))
                    })
                    .collect(),
            },
            FunctionArgs::TableConstructor(table_constructor) => FunctionArgs::TableConstructor(
                format_table_constructor_block(ctx, table_constructor, shape),
            ),
            _ => function_args.to_owned(),
        }
    }

    fn format_function_call_block(
        ctx: &Context,
        function_call: &FunctionCall,
        shape: Shape,
    ) -> FunctionCall {
        let prefix = match function_call.prefix() {
            Prefix::Expression(expression) => {
                Prefix::Expression(format_expression_block(ctx, expression, shape))
            }
            Prefix::Name(name) => Prefix::Name(name.to_owned()),
            other => panic!("unknown node {:?}", other),
        };

        let suffixes = function_call
            .suffixes()
            .map(|suffix| match suffix {
                Suffix::Call(call) => Suffix::Call(match call {
                    Call::AnonymousCall(function_args) => {
                        Call::AnonymousCall(format_function_args_block(ctx, function_args, shape))
                    }
                    Call::MethodCall(method_call) => {
                        let args = format_function_args_block(ctx, method_call.args(), shape);
                        Call::MethodCall(method_call.to_owned().with_args(args))
                    }
                    other => panic!("unknown node {:?}", other),
                }),
                Suffix::Index(index) => Suffix::Index(match index {
                    Index::Brackets {
                        brackets,
                        expression,
                    } => Index::Brackets {
                        brackets: brackets.to_owned(),
                        expression: format_expression_block(ctx, expression, shape),
                    },
                    _ => index.to_owned(),
                }),
                other => panic!("unknown node {:?}", other),
            })
            .collect();

        function_call
            .to_owned()
            .with_prefix(prefix)
            .with_suffixes(suffixes)
    }

    /// Only formats a block within an expression
    pub fn format_expression_block(
        ctx: &Context,
        expression: &Expression,
        shape: Shape,
    ) -> Expression {
        match expression {
            Expression::BinaryOperator { lhs, binop, rhs } => Expression::BinaryOperator {
                lhs: Box::new(format_expression_block(ctx, lhs, shape)),
                binop: binop.to_owned(),
                rhs: Box::new(format_expression_block(ctx, rhs, shape)),
            },
            Expression::Parentheses {
                contained,
                expression,
            } => Expression::Parentheses {
                contained: contained.to_owned(),
                expression: Box::new(format_expression_block(ctx, expression, shape)),
            },
            Expression::UnaryOperator { unop, expression } => Expression::UnaryOperator {
                unop: unop.to_owned(),
                expression: Box::new(format_expression_block(ctx, expression, shape)),
            },
            Expression::Value {
                value,
                #[cfg(feature = "luau")]
                type_assertion,
            } => Expression::Value {
                value: Box::new(match &**value {
                    Value::Function((function_token, body)) => {
                        let block = format_block(ctx, body.block(), shape);
                        Value::Function((
                            function_token.to_owned(),
                            body.to_owned().with_block(block),
                        ))
                    }
                    Value::FunctionCall(function_call) => {
                        Value::FunctionCall(format_function_call_block(ctx, function_call, shape))
                    }
                    Value::TableConstructor(table_constructor) => Value::TableConstructor(
                        format_table_constructor_block(ctx, table_constructor, shape),
                    ),
                    Value::ParenthesesExpression(expression) => Value::ParenthesesExpression(
                        format_expression_block(ctx, expression, shape),
                    ),
                    // TODO: var?
                    value => value.to_owned(),
                }),
                #[cfg(feature = "luau")]
                type_assertion: type_assertion.to_owned(),
            },
            other => panic!("unknown node {:?}", other),
        }
    }

    /// Only formats a block within the statement
    pub(crate) fn format_stmt_block(ctx: &Context, stmt: &Stmt, shape: Shape) -> Stmt {
        let block_shape = shape.reset().increment_block_indent();

        // TODO: Assignment, FunctionCall, LocalAssignment is funky
        match stmt {
            Stmt::Assignment(assignment) => {
                // TODO: var?
                let expressions = assignment
                    .expressions()
                    .pairs()
                    .map(|pair| {
                        pair.to_owned().map(|expression| {
                            format_expression_block(ctx, &expression, block_shape)
                        })
                    })
                    .collect();

                Stmt::Assignment(assignment.to_owned().with_expressions(expressions))
            }
            Stmt::Do(do_block) => {
                let block = format_block(ctx, do_block.block(), block_shape);
                Stmt::Do(do_block.to_owned().with_block(block))
            }
            Stmt::FunctionCall(function_call) => {
                Stmt::FunctionCall(format_function_call_block(ctx, function_call, block_shape))
            }
            Stmt::FunctionDeclaration(function_declaration) => {
                let block = format_block(ctx, function_declaration.body().block(), block_shape);
                let body = function_declaration.body().to_owned().with_block(block);
                Stmt::FunctionDeclaration(function_declaration.to_owned().with_body(body))
            }
            Stmt::GenericFor(generic_for) => {
                let block = format_block(ctx, generic_for.block(), block_shape);
                Stmt::GenericFor(generic_for.to_owned().with_block(block))
            }
            Stmt::If(if_block) => {
                let block = format_block(ctx, if_block.block(), block_shape);
                let else_if = if_block.else_if().map(|else_ifs| {
                    else_ifs
                        .iter()
                        .map(|else_if| {
                            else_if.to_owned().with_block(format_block(
                                ctx,
                                else_if.block(),
                                block_shape,
                            ))
                        })
                        .collect()
                });
                let else_block = if_block
                    .else_block()
                    .map(|block| format_block(ctx, block, block_shape));

                Stmt::If(
                    if_block
                        .to_owned()
                        .with_block(block)
                        .with_else_if(else_if)
                        .with_else(else_block),
                )
            }
            Stmt::LocalAssignment(assignment) => {
                let expressions = assignment
                    .expressions()
                    .pairs()
                    .map(|pair| {
                        pair.to_owned().map(|expression| {
                            format_expression_block(ctx, &expression, block_shape)
                        })
                    })
                    .collect();

                Stmt::LocalAssignment(assignment.to_owned().with_expressions(expressions))
            }
            Stmt::LocalFunction(local_function) => {
                let block = format_block(ctx, local_function.body().block(), block_shape);
                let body = local_function.body().to_owned().with_block(block);
                Stmt::LocalFunction(local_function.to_owned().with_body(body))
            }
            Stmt::NumericFor(numeric_for) => {
                let block = format_block(ctx, numeric_for.block(), block_shape);
                Stmt::NumericFor(numeric_for.to_owned().with_block(block))
            }
            Stmt::Repeat(repeat) => {
                let block = format_block(ctx, repeat.block(), block_shape);
                Stmt::Repeat(repeat.to_owned().with_block(block))
            }
            Stmt::While(while_block) => {
                let block = format_block(ctx, while_block.block(), block_shape);
                Stmt::While(while_block.to_owned().with_block(block))
            }
            #[cfg(feature = "luau")]
            Stmt::CompoundAssignment(compound_assignment) => {
                let rhs = format_expression_block(ctx, compound_assignment.rhs(), block_shape);
                Stmt::CompoundAssignment(compound_assignment.to_owned().with_rhs(rhs))
            }
            #[cfg(feature = "luau")]
            Stmt::ExportedTypeDeclaration(node) => Stmt::ExportedTypeDeclaration(node.to_owned()),
            #[cfg(feature = "luau")]
            Stmt::TypeDeclaration(node) => Stmt::TypeDeclaration(node.to_owned()),
            #[cfg(feature = "lua52")]
            Stmt::Goto(node) => Stmt::Goto(node.to_owned()),
            #[cfg(feature = "lua52")]
            Stmt::Label(node) => Stmt::Label(node.to_owned()),
            other => panic!("unknown node {:?}", other),
        }
    }
}

pub fn format_stmt(ctx: &Context, stmt: &Stmt, shape: Shape) -> Stmt {
    let should_format = ctx.should_format_node(stmt);

    if let FormatNode::Skip = should_format {
        return stmt.to_owned();
    } else if let FormatNode::NotInRange = should_format {
        return stmt_block::format_stmt_block(ctx, stmt, shape);
    }

    fmt_stmt!(ctx, stmt, shape, {
        Assignment = format_assignment,
        Do = format_do_block,
        FunctionCall = format_function_call_stmt,
        FunctionDeclaration = format_function_declaration,
        GenericFor = format_generic_for,
        If = format_if,
        LocalAssignment = format_local_assignment,
        LocalFunction = format_local_function,
        NumericFor = format_numeric_for,
        Repeat = format_repeat_block,
        While = format_while_block,
        #[cfg(feature = "luau")] CompoundAssignment = format_compound_assignment,
        #[cfg(feature = "luau")] ExportedTypeDeclaration = format_exported_type_declaration,
        #[cfg(feature = "luau")] TypeDeclaration = format_type_declaration_stmt,
        #[cfg(feature = "lua52")] Goto = format_goto,
        #[cfg(feature = "lua52")] Label = format_label,
    })
}

pub fn format_stmt_no_trivia(ctx: &Context, stmt: &Stmt, shape: Shape) -> Stmt {
    let should_format = ctx.should_format_node(stmt);

    if let FormatNode::Skip = should_format {
        return stmt.to_owned();
    } else if let FormatNode::NotInRange = should_format {
        return stmt_block::format_stmt_block(ctx, stmt, shape);
    }

    match stmt {
        Stmt::LocalAssignment(stmt) => {
            Stmt::LocalAssignment(format_local_assignment_no_trivia(ctx, stmt, shape))
        }
        Stmt::Assignment(stmt) => Stmt::Assignment(format_assignment_no_trivia(ctx, stmt, shape)),
        Stmt::FunctionCall(stmt) => Stmt::FunctionCall(format_function_call(ctx, stmt, shape)),
        _ => unreachable!(
            "attempted to format a stmt without trivia which isn't an assignment/function call"
        ),
    }
}<|MERGE_RESOLUTION|>--- conflicted
+++ resolved
@@ -27,20 +27,12 @@
     },
     shape::Shape,
 };
-<<<<<<< HEAD
-use full_moon::ast::{
-    punctuated::Punctuated, Block, Call, Do, ElseIf, Expression, FunctionArgs, FunctionCall,
-    GenericFor, If, NumericFor, Repeat, Stmt, Suffix, Value, While,
-};
-=======
->>>>>>> 69c9278e
-use full_moon::tokenizer::{Token, TokenReference, TokenType};
 use full_moon::{
     ast::{
-        punctuated::Punctuated, Call, Do, ElseIf, Expression, FunctionArgs, FunctionCall,
+        punctuated::Punctuated, Block, Call, Do, ElseIf, Expression, FunctionArgs, FunctionCall,
         GenericFor, If, NumericFor, Repeat, Stmt, Suffix, Value, While,
     },
-    tokenizer::TokenKind,
+    tokenizer::{Token, TokenReference, TokenType},
 };
 
 macro_rules! fmt_stmt {
