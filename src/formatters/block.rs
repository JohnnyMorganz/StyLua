--- conflicted
+++ resolved
@@ -125,16 +125,6 @@
     }
 }
 
-<<<<<<< HEAD
-/// Formats a last statement with the provided trivia
-pub fn format_last_stmt_(
-    ctx: &Context,
-    last_stmt: &LastStmt,
-    shape: Shape,
-    trivia: (FormatTriviaType, FormatTriviaType),
-) -> LastStmt {
-    check_should_format!(ctx, last_stmt);
-=======
 // Only formats a block within the last stmt
 fn format_last_stmt_block(ctx: &Context, last_stmt: &LastStmt, shape: Shape) -> LastStmt {
     match last_stmt {
@@ -156,11 +146,15 @@
     }
 }
 
-pub fn format_last_stmt(ctx: &Context, last_stmt: &LastStmt, shape: Shape) -> LastStmt {
+pub fn format_last_stmt_(
+    ctx: &Context,
+    last_stmt: &LastStmt,
+    shape: Shape,
+    trivia: (FormatTriviaType, FormatTriviaType),
+) -> LastStmt {
     if !ctx.should_format_node(last_stmt) {
         return format_last_stmt_block(ctx, last_stmt, shape);
     }
->>>>>>> db83fb49
 
     let leading_trivia = trivia.0;
     let trailing_trivia = trivia.1;
