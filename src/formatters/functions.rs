use full_moon::ast::{
    punctuated::{Pair, Punctuated},
    span::ContainedSpan,
    Call, Expression, FunctionArgs, FunctionBody, FunctionCall, FunctionDeclaration, FunctionName,
    LocalFunction, MethodCall, Parameter, Suffix, Value,
};
use full_moon::tokenizer::{Symbol, Token, TokenReference, TokenType};
use std::boxed::Box;

#[cfg(feature = "luau")]
use crate::formatters::luau::format_type_specifier;
use crate::{
    context::{create_indent_trivia, create_newline_trivia, Context},
    fmt_symbol,
    formatters::{
        block::format_block,
        expression::{format_expression, format_prefix, format_suffix, hang_expression},
        general::{
            format_contained_span, format_end_token, format_punctuated, format_symbol,
            format_token_reference, EndTokenType,
        },
        table::format_table_constructor,
        trivia::{
            strip_leading_trivia, strip_trivia, FormatTriviaType, UpdateLeadingTrivia,
            UpdateTrailingTrivia, UpdateTrivia,
        },
        trivia_util,
    },
    shape::Shape,
};

/// Formats an Anonymous Function
/// This doesn't have its own struct, but it is part of Value::Function
pub fn format_anonymous_function<'ast>(
    ctx: &Context,
    function_token: &TokenReference<'ast>,
    function_body: &FunctionBody<'ast>,
    shape: Shape,
) -> (TokenReference<'ast>, FunctionBody<'ast>) {
    let function_token = fmt_symbol!(ctx, function_token, "function", shape);
    let mut function_body = format_function_body(ctx, function_body, false, shape.reset()); // TODO: do we want to reset this shape?

    // Need to insert any additional trivia, as it isn't being inserted elsewhere
    #[cfg(feature = "luau")]
    {
        let (parameters_parentheses, return_type) = match function_body.return_type() {
            Some(return_type) => (
                function_body.parameters_parentheses().to_owned(),
                Some(
                    return_type.update_trailing_trivia(FormatTriviaType::Append(vec![
                        create_newline_trivia(ctx),
                    ])),
                ),
            ),
            None => (
                // No return type, so add trivia to the parentheses instead
                function_body
                    .parameters_parentheses()
                    .update_trailing_trivia(FormatTriviaType::Append(vec![create_newline_trivia(
                        ctx,
                    )])),
                None,
            ),
        };

        function_body = function_body
            .with_parameters_parentheses(parameters_parentheses)
            .with_return_type(return_type);
    }

    #[cfg(not(feature = "luau"))]
    {
        let parameters_parentheses = function_body
            .parameters_parentheses()
            .update_trailing_trivia(FormatTriviaType::Append(vec![create_newline_trivia(ctx)]));
        function_body = function_body.with_parameters_parentheses(parameters_parentheses);
    };

    let end_token = function_body
        .end_token()
        .update_leading_trivia(FormatTriviaType::Append(vec![create_indent_trivia(
            ctx, shape,
        )]));

    (function_token, function_body.with_end_token(end_token))
}

/// Formats a Call node
pub fn format_call<'ast>(
    ctx: &Context,
    call: &Call<'ast>,
    shape: Shape,
    no_parens_ambiguous_next_node: bool,
) -> Call<'ast> {
    match call {
        Call::AnonymousCall(function_args) => Call::AnonymousCall(format_function_args(
            ctx,
            function_args,
            shape,
            no_parens_ambiguous_next_node,
        )),
        Call::MethodCall(method_call) => Call::MethodCall(format_method_call(
            ctx,
            method_call,
            shape,
            no_parens_ambiguous_next_node,
        )),
        other => panic!("unknown node {:?}", other),
    }
}

<<<<<<< HEAD
/// Formats a FunctionArgs node.
/// [`no_parens_ambiguous_next_node`] only matters if the configuration specifies no call parentheses.
/// If it does, but the next node is of the form `.foo` or `:foo`, then omitting parentheses makes the code harder to
/// understand: `require "foobar".setup`, it looks like `.setup` is being indexed on the string, but its actually
/// an index of the overall function call. In this case, we will keep parentheses present.
=======
fn is_table_constructor(expression: &Expression) -> bool {
    match expression {
        Expression::Value { value, .. } => matches!(**value, Value::TableConstructor(_)),
        _ => false,
    }
}

fn is_complex_arg(value: &Value) -> bool {
    value.to_string().trim().contains('\n')
}

/// Formats a FunctionArgs node
>>>>>>> 11c79029
pub fn format_function_args<'ast>(
    ctx: &Context,
    function_args: &FunctionArgs<'ast>,
    shape: Shape,
    no_parens_ambiguous_next_node: bool, // Whether the node after this function
) -> FunctionArgs<'ast> {
    match function_args {
        FunctionArgs::Parentheses {
            parentheses,
            arguments,
        } => {
            // Handle config where parentheses are omitted, and there is only one argument
            if ctx.config().no_call_parentheses
                && arguments.len() == 1
                && !no_parens_ambiguous_next_node
            {
                let argument = arguments.iter().next().unwrap();
                if let Expression::Value { value, .. } = argument {
                    match &**value {
                        Value::String(token_reference) => {
                            return format_function_args(
                                ctx,
                                &FunctionArgs::String(token_reference.to_owned()),
                                shape,
                                no_parens_ambiguous_next_node,
                            );
                        }
                        Value::TableConstructor(table_constructor) => {
                            return format_function_args(
                                ctx,
                                &FunctionArgs::TableConstructor(table_constructor.to_owned()),
                                shape,
                                no_parens_ambiguous_next_node,
                            );
                        }
                        _ => (),
                    }
                }
            }

            let (start_parens, end_parens) = parentheses.tokens();

            // Format all the arguments on an infinite width, so that we can prepare them and check to see whether they
            // need expanding. We will ignore punctuation for now
            let mut first_iter_formatted_arguments = Vec::new();
            let infinite_shape = shape.with_infinite_width();
            for argument in arguments.iter() {
                let argument = format_expression(ctx, argument, infinite_shape);
                first_iter_formatted_arguments.push(argument);
            }

            // Apply some heuristics to determine whether we should expand the function call
            // TODO: These are subject to change

            // If there is a comment present anywhere in between the start parentheses and end parentheses, we should keep it multiline
            let force_mutliline: bool =
                if trivia_util::token_trivia_contains_comments(start_parens.trailing_trivia())
                    || trivia_util::token_trivia_contains_comments(end_parens.leading_trivia())
                {
                    true
                } else {
                    let mut contains_comments = false;
                    for argument in arguments.pairs() {
                        // Only check the leading and trailing trivia of the expression
                        // If the expression has inline comments, it should be handled elsewhere
                        // Allow this, as this is what rustfmt creates
                        #[allow(clippy::blocks_in_if_conditions)]
                        if trivia_util::get_expression_leading_trivia(argument.value())
                            .iter()
                            .chain(
                                trivia_util::get_expression_trailing_trivia(argument.value())
                                    .iter(),
                            )
                            .any(trivia_util::trivia_is_comment)
                        {
                            contains_comments = true;
                        } else if let Some(punctuation) = argument.punctuation() {
                            if trivia_util::token_contains_comments(punctuation) {
                                contains_comments = true;
                            }
                        };

                        if contains_comments {
                            break;
                        }
                    }

                    contains_comments
                };

            let mut is_multiline = force_mutliline;
            let mut singleline_shape = shape + 1; // 1 = opening parentheses

            if !force_mutliline {
                // If we have no arguments, then we can skip hanging multiline
                if first_iter_formatted_arguments.is_empty() {
                    is_multiline = false;
                } else {
                    // Find how far we are currently indented, we can use this to determine when to expand
                    // We will expand on two occasions:
                    // 1) If a group of arguments fall on a single line, and they surpass the column width setting
                    // 2) If we have a mixture of multiline (tables/anonymous functions) and other values. For
                    //    example, call({ ... }, foo, { ... }), should be expanded, but
                    //    call(foo, { ... }) or call(foo, { ... }, foo) can stay on one line, provided the
                    //    single line arguments dont surpass the column width setting

                    // Use state values to determine the type of arguments we have seen so far
                    let mut seen_multiline_arg = false; // Whether we have seen a multiline table/function already
                    let mut seen_other_arg_after_multiline = false; // Whether we have seen a non multiline table/function after a multiline one. In this case, we should expand

                    for argument in first_iter_formatted_arguments.iter() {
                        match argument {
                            Expression::Value { value, .. } => {
                                match &**value {
                                    // Check to see if we have a table constructor, or anonymous function
                                    Value::Function(_) => {
                                        // If we have a mixture of multiline args, and other arguments
                                        // Then the function args should be expanded
                                        if seen_multiline_arg && seen_other_arg_after_multiline {
                                            is_multiline = true;
                                            break;
                                        }

                                        seen_multiline_arg = true;

                                        // First check the top line of the anonymous function (i.e. the function token and any parameters)
                                        // If this is over budget, then we should expand
                                        singleline_shape = singleline_shape.take_first_line(value);
                                        if singleline_shape.over_budget() {
                                            is_multiline = true;
                                            break;
                                        }

                                        // Reset the shape onto a new line // 3 = "end" for the function line
                                        singleline_shape = singleline_shape.reset() + 3;
                                    }
                                    Value::TableConstructor(table) => {
                                        // Check to see whether it has been expanded
                                        let start_brace = table.braces().tokens().0;
                                        let is_expanded = trivia_util::trivia_contains_newline(
                                            start_brace.trailing_trivia(),
                                        );
                                        if is_expanded {
                                            // If we have a mixture of multiline args, and other arguments
                                            // Then the function args should be expanded
                                            if seen_multiline_arg && seen_other_arg_after_multiline
                                            {
                                                is_multiline = true;
                                                break;
                                            }

                                            seen_multiline_arg = true;

                                            // Reset the shape onto a new line
                                            singleline_shape = singleline_shape.reset() + 1;
                                        // 1 = "}"
                                        } else {
                                            // We have a collapsed table constructor - add the width, and if it fails,
                                            // we need to expand
                                            singleline_shape =
                                                singleline_shape + argument.to_string().len();
                                            if singleline_shape.over_budget() {
                                                is_multiline = true;
                                                break;
                                            }
                                        }
                                    }
                                    _ => {
                                        // If we previously had a table/anonymous function, and we have something else
                                        // in the mix, update the state to respond to this
                                        if seen_multiline_arg {
                                            seen_other_arg_after_multiline = true;
                                        }

                                        // If the argument is complex (spans multiple lines), then we will immediately
                                        // exit and span multiline - it is most likely too complex to keep going forward.
                                        if is_complex_arg(value) && arguments.len() > 1 {
                                            is_multiline = true;
                                            break;
                                        }

                                        // Take the first line to see if we are over budget
                                        if singleline_shape.take_first_line(argument).over_budget()
                                        {
                                            is_multiline = true;
                                            break;
                                        }

                                        // Set the shape to the last line, then examine if over budget
                                        singleline_shape =
                                            singleline_shape.take_last_line(argument);
                                        if singleline_shape.over_budget() {
                                            is_multiline = true;
                                            break;
                                        }
                                    }
                                }
                            }
                            // TODO: Parentheses/UnOp, do we need to do more checking?
                            // We will continue counting on the width_passed
                            _ => {
                                // If we previously had a table/anonymous function, and we have something else
                                // in the mix, update the state to respond to this
                                if seen_multiline_arg {
                                    seen_other_arg_after_multiline = true;
                                }

                                // Take the first line to see if we are over budget
                                if singleline_shape.take_first_line(argument).over_budget() {
                                    is_multiline = true;
                                    break;
                                }

                                // Set the shape to the last line, then examine if over budget
                                singleline_shape = singleline_shape.take_last_line(argument);
                                if singleline_shape.over_budget() {
                                    is_multiline = true;
                                    break;
                                }
                            }
                        }

                        // Add width which would be taken up by comment and space
                        singleline_shape = singleline_shape + 2;
                    }

                    // Check the final shape to see if its over budget
                    // -1 because we added +2 for ", " in the last iteration, but we don't want a trailing space and the comma is replaced with a parentheses
                    if singleline_shape.sub_width(1).over_budget() {
                        is_multiline = true;
                    }
                }
            }

            // Handle special case: we want to go multiline, but we have a single argument which is a table constructor
            // In this case, we want to hug the table braces with the parentheses.
            // To do this, we format single line, but include the closing parentheses in the shape
            let hug_table_constructor = is_multiline
                && arguments.len() == 1
                && is_table_constructor(arguments.iter().next().unwrap());

            if is_multiline && !hug_table_constructor {
                // Format start and end brace properly with correct trivia
                // Calculate to see if the end parentheses requires any additional indentation
                let end_parens_leading_trivia = vec![create_indent_trivia(ctx, shape)];

                // Add new_line trivia to start_parens
                let start_parens_token = fmt_symbol!(ctx, start_parens, "(", shape)
                    .update_trailing_trivia(FormatTriviaType::Append(vec![create_newline_trivia(
                        ctx,
                    )]));

                let end_parens_token =
                    format_end_token(ctx, end_parens, EndTokenType::ClosingParens, shape)
                        .update_leading_trivia(FormatTriviaType::Append(end_parens_leading_trivia));

                let parentheses = ContainedSpan::new(start_parens_token, end_parens_token);

                let mut formatted_arguments = Punctuated::new();
                let shape = shape.increment_additional_indent();

                for argument in arguments.pairs() {
                    let shape = shape.reset(); // Argument is on a new line, so reset the shape

                    // First format the argument assuming infinite width
                    let infinite_width_argument =
                        format_expression(ctx, argument.value(), shape.with_infinite_width());

                    // If the argument fits, great! Otherwise, see if we can hang the expression
                    // If we can, use that instead (as it provides a nicer output). If not, format normally without infinite width
                    let formatted_argument = if shape
                        .add_width(strip_trivia(&infinite_width_argument).to_string().len())
                        .over_budget()
                    {
                        if trivia_util::can_hang_expression(argument.value()) {
                            hang_expression(ctx, argument.value(), shape, Some(1))
                        } else {
                            format_expression(ctx, argument.value(), shape)
                        }
                    } else {
                        infinite_width_argument
                    }
                    .update_leading_trivia(FormatTriviaType::Append(vec![create_indent_trivia(
                        ctx, shape,
                    )]));

                    let punctuation = match argument.punctuation() {
                        Some(punctuation) => {
                            // Continue adding a comma and a new line for multiline function args
                            let symbol = fmt_symbol!(ctx, punctuation, ",", shape)
                                .update_trailing_trivia(FormatTriviaType::Append(vec![
                                    create_newline_trivia(ctx),
                                ]));

                            Some(symbol)
                        }
                        None => Some(TokenReference::new(
                            vec![],
                            create_newline_trivia(ctx),
                            vec![],
                        )),
                    };

                    formatted_arguments.push(Pair::new(formatted_argument, punctuation))
                }

                FunctionArgs::Parentheses {
                    parentheses,
                    arguments: formatted_arguments,
                }
            } else {
                // We don't need to worry about comments here, as if there were comments present, we would have
                // multiline function args

                // If we are hugging a table constructor with the parentheses, we use a shape increment of 2 to include the closing
                // parentheses aswell. Otherwise, we just use 1 = opening parentheses.
                let shape_increment = if hug_table_constructor { 2 } else { 1 };

                let parentheses = format_contained_span(ctx, &parentheses, shape);
                let arguments =
                    format_punctuated(ctx, arguments, shape + shape_increment, format_expression);

                FunctionArgs::Parentheses {
                    parentheses,
                    arguments,
                }
            }
        }

        FunctionArgs::String(token_reference) => {
            if ctx.config().no_call_parentheses && !no_parens_ambiguous_next_node {
                let token_reference = format_token_reference(ctx, token_reference, shape)
                    .update_leading_trivia(FormatTriviaType::Append(vec![Token::new(
                        TokenType::spaces(1),
                    )])); // Single space before the token reference

                return FunctionArgs::String(token_reference);
            }

            let mut arguments = Punctuated::new();
            let new_expression = format_expression(
                ctx,
                &Expression::Value {
                    value: Box::new(Value::String(token_reference.to_owned())),
                    #[cfg(feature = "luau")]
                    type_assertion: None,
                },
                shape + 1, // 1 = opening parentheses
            );

            // Remove any trailing comments from the expression, and move them into a buffer
            let (new_expression, comments_buffer) =
                trivia_util::take_expression_trailing_comments(&new_expression);

            // Create parentheses, and add the trailing comments to the end of the parentheses
            let parentheses = ContainedSpan::new(
                TokenReference::symbol("(").unwrap(),
                TokenReference::symbol(")").unwrap(),
            )
            .update_trailing_trivia(FormatTriviaType::Append(comments_buffer));

            arguments.push(Pair::new(new_expression, None)); // Only single argument, so no trailing comma

            FunctionArgs::Parentheses {
                parentheses,
                arguments,
            }
        }

        FunctionArgs::TableConstructor(table_constructor) => {
            if ctx.config().no_call_parentheses && !no_parens_ambiguous_next_node {
                let table_constructor = format_table_constructor(ctx, table_constructor, shape)
                    .update_leading_trivia(FormatTriviaType::Append(vec![Token::new(
                        TokenType::spaces(1),
                    )])); // Single space before the table constructor

                return FunctionArgs::TableConstructor(table_constructor);
            }

            let mut arguments = Punctuated::new();
            let new_expression = format_expression(
                ctx,
                &Expression::Value {
                    value: Box::new(Value::TableConstructor(table_constructor.to_owned())),
                    #[cfg(feature = "luau")]
                    type_assertion: None,
                },
                shape + 1, // 1 = opening parentheses
            );

            // Remove any trailing comments from the expression, and move them into a buffer
            let (new_expression, comments_buffer) =
                trivia_util::take_expression_trailing_comments(&new_expression);

            // Create parentheses, and add the trailing comments to the end of the parentheses
            let parentheses = ContainedSpan::new(
                TokenReference::symbol("(").unwrap(),
                TokenReference::symbol(")").unwrap(),
            )
            .update_trailing_trivia(FormatTriviaType::Append(comments_buffer));

            arguments.push(Pair::new(new_expression, None)); // Only single argument, so no trailing comma

            FunctionArgs::Parentheses {
                parentheses,
                arguments,
            }
        }
        other => panic!("unknown node {:?}", other),
    }
}

/// Formats a FunctionBody node
pub fn format_function_body<'ast>(
    ctx: &Context,
    function_body: &FunctionBody<'ast>,
    add_trivia: bool,
    shape: Shape,
) -> FunctionBody<'ast> {
    // Calculate trivia
    let leading_trivia = vec![create_indent_trivia(ctx, shape)];
    let trailing_trivia = vec![create_newline_trivia(ctx)];

    // Check if the parameters should be placed across multiple lines
    let multiline_params = {
        #[cfg(feature = "luau")]
        let mut type_specifiers = function_body.type_specifiers();

        // Check whether they contain comments
        let contains_comments = function_body.parameters().pairs().any(|pair| {
            let contains_comments = pair
                .punctuation()
                .map_or(false, |punc| trivia_util::token_contains_comments(punc))
                || trivia_util::contains_comments(pair.value());
            #[cfg(feature = "luau")]
            let type_specifier_comments = type_specifiers
                .next()
                .flatten()
                .map_or(false, |type_specifier| {
                    trivia_util::contains_comments(type_specifier)
                });
            #[cfg(not(feature = "luau"))]
            let type_specifier_comments = false;
            contains_comments || type_specifier_comments
        });

        contains_comments || {
            // Check the length of the parameters. We need to format them first onto a single line to check if required
            let types_length: usize;
            #[cfg(feature = "luau")]
            {
                types_length = function_body
                    .type_specifiers()
                    .chain(std::iter::once(function_body.return_type())) // Include optional return type
                    .map(|x| {
                        x.map_or(0, |specifier| {
                            format_type_specifier(ctx, specifier, shape)
                                .to_string()
                                .len()
                        })
                    })
                    .sum::<usize>()
            }
            #[cfg(not(feature = "luau"))]
            {
                types_length = 0
            }

            let line_length = format_singleline_parameters(ctx, function_body, shape)
                    .to_string()
                    .len()
                        + 2 // Account for the parentheses around the parameters
                        + types_length; // Account for type specifiers and return type

            let singleline_shape = shape + line_length;
            singleline_shape.over_budget()
        }
    };

    let (formatted_parameters, mut parameters_parentheses) = match multiline_params {
        true => {
            // TODO: This is similar to multiline in FunctionArgs, can we resolve?
            // Format start and end brace properly with correct trivia
            let (start_parens, end_parens) = function_body.parameters_parentheses().tokens();

            // Calculate to see if the end parentheses requires any additional indentation
            let end_parens_leading_trivia =
                vec![create_newline_trivia(ctx), create_indent_trivia(ctx, shape)];

            // Add new_line trivia to start_parens
            let start_parens_token = fmt_symbol!(ctx, start_parens, "(", shape)
                .update_trailing_trivia(FormatTriviaType::Append(vec![create_newline_trivia(ctx)]));

            let end_parens_token = TokenReference::new(
                end_parens_leading_trivia,
                Token::new(TokenType::Symbol {
                    symbol: Symbol::RightParen,
                }),
                vec![],
            );

            (
                format_multiline_parameters(ctx, function_body, shape),
                ContainedSpan::new(
                    start_parens_token,
                    format_symbol(ctx, end_parens, &end_parens_token, shape),
                ),
            )
        }
        false => (
            format_singleline_parameters(ctx, function_body, shape),
            format_contained_span(ctx, function_body.parameters_parentheses(), shape),
        ),
    };

    #[cfg(feature = "luau")]
    let type_specifiers;
    #[cfg(feature = "luau")]
    let return_type;
    #[allow(unused_mut)]
    let mut added_trailing_trivia = false;

    #[cfg(feature = "luau")]
    {
        type_specifiers = function_body
            .type_specifiers()
            .map(|x| x.map(|specifier| format_type_specifier(ctx, specifier, shape)))
            .collect();

        return_type = function_body.return_type().map(|return_type| {
            let formatted = format_type_specifier(ctx, return_type, shape);
            if add_trivia {
                added_trailing_trivia = true;
                formatted
                    .update_trailing_trivia(FormatTriviaType::Append(trailing_trivia.to_owned()))
            } else {
                formatted
            }
        });
    }

    if !added_trailing_trivia && add_trivia {
        parameters_parentheses = parameters_parentheses
            .update_trailing_trivia(FormatTriviaType::Append(trailing_trivia.to_owned()))
    }

    let block_shape = shape.reset().increment_block_indent();
    let block = format_block(ctx, function_body.block(), block_shape);

    let end_token = if add_trivia {
        format_end_token(
            ctx,
            function_body.end_token(),
            EndTokenType::BlockEnd,
            shape,
        )
        .update_trivia(
            FormatTriviaType::Append(leading_trivia),
            FormatTriviaType::Append(trailing_trivia),
        )
    } else {
        format_end_token(
            ctx,
            function_body.end_token(),
            EndTokenType::BlockEnd,
            shape,
        )
    };

    let function_body = function_body
        .to_owned()
        .with_parameters_parentheses(parameters_parentheses)
        .with_parameters(formatted_parameters)
        .with_block(block)
        .with_end_token(end_token);

    #[cfg(feature = "luau")]
    let function_body = function_body
        .with_type_specifiers(type_specifiers)
        .with_return_type(return_type);

    function_body
}

/// Formats a FunctionCall node
pub fn format_function_call<'ast>(
    ctx: &Context,
    function_call: &FunctionCall<'ast>,
    shape: Shape,
) -> FunctionCall<'ast> {
    let formatted_prefix = format_prefix(ctx, function_call.prefix(), shape);

    let num_suffixes = function_call.suffixes().count();
    let should_hang = {
        // Hang if there is atleast more than one method call suffix
        if function_call
            .suffixes()
            .filter(|x| matches!(x, Suffix::Call(Call::MethodCall(_))))
            .count()
            > 1
        {
            // Check if either a), we are surpassing the column width
            // Or b), one of the INTERNAL (not the last call) method call's arguments is multiline [function/table]

            // Create a temporary formatted version of suffixes to use for this check
            let formatted_suffixes = function_call
                .suffixes()
                .map(|x| format_suffix(ctx, x, shape, false)) // TODO: is this the right shape to use?
                .collect();
            let preliminary_function_call =
                FunctionCall::new(formatted_prefix.to_owned()).with_suffixes(formatted_suffixes);

            let outcome = if shape
                .take_first_line(&strip_trivia(&preliminary_function_call))
                .over_budget()
            {
                true
            } else {
                let suffixes = preliminary_function_call.suffixes().enumerate();
                let mut contains_newline = false;
                for (idx, suffix) in suffixes {
                    // Check to see whether this suffix is an "internal" method call suffix
                    // i.e. we are not at the last MethodCall suffix
                    let mut remaining_suffixes = preliminary_function_call.suffixes().skip(idx + 1);
                    if remaining_suffixes.any(|x| matches!(x, Suffix::Call(Call::MethodCall(_))))
                        && matches!(suffix, Suffix::Call(Call::MethodCall(_)))
                        && strip_trivia(suffix).to_string().contains('\n')
                    {
                        contains_newline = true;
                        break;
                    }
                }

                contains_newline
            };

            outcome
        } else {
            false
        }
    };

    let mut shape = shape.take_last_line(&strip_leading_trivia(&formatted_prefix));
    let mut formatted_suffixes = Vec::with_capacity(num_suffixes);
    let mut suffixes = function_call.suffixes().peekable();
    while let Some(suffix) = suffixes.next() {
        // Only hang if this is a method call
        let should_hang = should_hang && matches!(suffix, Suffix::Call(Call::MethodCall(_)));
        let current_shape = if should_hang {
            // Reset the shape as the call will be on a newline
            shape = shape.reset();
            // Increment the additional indent level for this current suffix
            shape.increment_additional_indent()
        } else {
            shape
        };

        // If the suffix after this one is something like `.foo` or `:foo` - this affects removing parentheses
        let ambiguous_next_suffix = matches!(
            suffixes.peek(),
            Some(Suffix::Index(_)) | Some(Suffix::Call(Call::MethodCall(_)))
        );

        let mut suffix = format_suffix(ctx, suffix, current_shape, ambiguous_next_suffix);

        if should_hang {
            suffix = suffix.update_leading_trivia(FormatTriviaType::Append(vec![
                create_newline_trivia(ctx),
                create_indent_trivia(ctx, current_shape),
            ]));
        }

        shape = shape.take_last_line(&suffix);
        formatted_suffixes.push(suffix);
    }

    FunctionCall::new(formatted_prefix).with_suffixes(formatted_suffixes)
}

/// Formats a FunctionName node
pub fn format_function_name<'ast>(
    ctx: &Context,
    function_name: &FunctionName<'ast>,
    shape: Shape,
) -> FunctionName<'ast> {
    // TODO: This is based off formatters::format_punctuated - can we merge them into one?
    let mut formatted_names = Punctuated::new();
    for pair in function_name.names().to_owned().into_pairs() {
        // Format Punctuation
        match pair {
            Pair::Punctuated(value, punctuation) => {
                let formatted_punctuation = fmt_symbol!(ctx, &punctuation, ".", shape);
                let formatted_value = format_token_reference(ctx, &value, shape);
                formatted_names.push(Pair::new(formatted_value, Some(formatted_punctuation)));
            }
            Pair::End(value) => {
                let formatted_value = format_token_reference(ctx, &value, shape);
                formatted_names.push(Pair::new(formatted_value, None));
            }
        }
    }

    let mut formatted_method: Option<(TokenReference<'ast>, TokenReference<'ast>)> = None;

    if let Some(method_colon) = function_name.method_colon() {
        if let Some(token_reference) = function_name.method_name() {
            formatted_method = Some((
                fmt_symbol!(ctx, method_colon, ":", shape),
                format_token_reference(ctx, token_reference, shape),
            ));
        }
    };

    FunctionName::new(formatted_names).with_method(formatted_method)
}

/// Formats a FunctionDeclaration node
pub fn format_function_declaration<'ast>(
    ctx: &Context,
    function_declaration: &FunctionDeclaration<'ast>,
    shape: Shape,
) -> FunctionDeclaration<'ast> {
    // Calculate trivia
    let leading_trivia = vec![create_indent_trivia(ctx, shape)];

    let function_token = fmt_symbol!(
        ctx,
        function_declaration.function_token(),
        "function ",
        shape
    )
    .update_leading_trivia(FormatTriviaType::Append(leading_trivia));
    let formatted_function_name = format_function_name(ctx, function_declaration.name(), shape);

    let shape = shape + (9 + strip_trivia(&formatted_function_name).to_string().len()); // 9 = "function "
    let function_body = format_function_body(ctx, function_declaration.body(), true, shape);

    FunctionDeclaration::new(formatted_function_name)
        .with_function_token(function_token)
        .with_body(function_body)
}

/// Formats a LocalFunction node
pub fn format_local_function<'ast>(
    ctx: &Context,
    local_function: &LocalFunction<'ast>,
    shape: Shape,
) -> LocalFunction<'ast> {
    // Calculate trivia
    let leading_trivia = vec![create_indent_trivia(ctx, shape)];

    let local_token = fmt_symbol!(ctx, local_function.local_token(), "local ", shape)
        .update_leading_trivia(FormatTriviaType::Append(leading_trivia));
    let function_token = fmt_symbol!(ctx, local_function.function_token(), "function ", shape);
    let formatted_name = format_token_reference(ctx, local_function.name(), shape);

    let shape = shape + (6 + 9 + strip_trivia(&formatted_name).to_string().len()); // 6 = "local ", 9 = "function "
    let function_body = format_function_body(ctx, local_function.body(), true, shape);

    LocalFunction::new(formatted_name)
        .with_local_token(local_token)
        .with_function_token(function_token)
        .with_body(function_body)
}

/// Formats a MethodCall node
pub fn format_method_call<'ast>(
    ctx: &Context,
    method_call: &MethodCall<'ast>,
    shape: Shape,
    no_parens_ambiguous_next_node: bool,
) -> MethodCall<'ast> {
    let formatted_colon_token = format_token_reference(ctx, method_call.colon_token(), shape);
    let formatted_name = format_token_reference(ctx, method_call.name(), shape);
    let shape =
        shape + (formatted_colon_token.to_string().len() + formatted_name.to_string().len());
    let formatted_function_args = format_function_args(
        ctx,
        method_call.args(),
        shape,
        no_parens_ambiguous_next_node,
    );

    MethodCall::new(formatted_name, formatted_function_args).with_colon_token(formatted_colon_token)
}

/// Formats a single Parameter node
pub fn format_parameter<'ast>(
    ctx: &Context,
    parameter: &Parameter<'ast>,
    shape: Shape,
) -> Parameter<'ast> {
    match parameter {
        Parameter::Ellipse(token) => Parameter::Ellipse(fmt_symbol!(ctx, token, "...", shape)),
        Parameter::Name(token_reference) => {
            Parameter::Name(format_token_reference(ctx, token_reference, shape))
        }
        other => panic!("unknown node {:?}", other),
    }
}

/// Formats the [`Parameters`] in the provided [`FunctionBody`] onto a single line.
fn format_singleline_parameters<'ast>(
    ctx: &Context,
    function_body: &FunctionBody<'ast>,
    shape: Shape,
) -> Punctuated<'ast, Parameter<'ast>> {
    let mut formatted_parameters = Punctuated::new();

    for pair in function_body.parameters().pairs() {
        let parameter = format_parameter(ctx, pair.value(), shape);
        let punctuation = pair
            .punctuation()
            .map(|punctuation| fmt_symbol!(ctx, punctuation, ", ", shape));

        formatted_parameters.push(Pair::new(parameter, punctuation));
    }

    formatted_parameters
}

/// Formats the [`Parameters`] in the provided [`FunctionBody`], split across multiple lines.
fn format_multiline_parameters<'ast>(
    ctx: &Context,
    function_body: &FunctionBody<'ast>,
    shape: Shape,
) -> Punctuated<'ast, Parameter<'ast>> {
    let mut formatted_parameters = Punctuated::new();

    for pair in function_body.parameters().pairs() {
        // Reset the shape (as the parameter is on a newline), and increment the additional indent level
        let shape = shape.reset().increment_additional_indent();

        let parameter = format_parameter(ctx, pair.value(), shape).update_leading_trivia(
            FormatTriviaType::Append(vec![create_indent_trivia(ctx, shape)]),
        );

        let punctuation = pair.punctuation().map(|punctuation| {
            fmt_symbol!(ctx, punctuation, ",", shape)
                .update_trailing_trivia(FormatTriviaType::Append(vec![create_newline_trivia(ctx)]))
        });

        formatted_parameters.push(Pair::new(parameter, punctuation))
    }
    formatted_parameters
}<|MERGE_RESOLUTION|>--- conflicted
+++ resolved
@@ -109,26 +109,22 @@
     }
 }
 
-<<<<<<< HEAD
+fn is_table_constructor(expression: &Expression) -> bool {
+    match expression {
+        Expression::Value { value, .. } => matches!(**value, Value::TableConstructor(_)),
+        _ => false,
+    }
+}
+
+fn is_complex_arg(value: &Value) -> bool {
+    value.to_string().trim().contains('\n')
+}
+
 /// Formats a FunctionArgs node.
 /// [`no_parens_ambiguous_next_node`] only matters if the configuration specifies no call parentheses.
 /// If it does, but the next node is of the form `.foo` or `:foo`, then omitting parentheses makes the code harder to
 /// understand: `require "foobar".setup`, it looks like `.setup` is being indexed on the string, but its actually
 /// an index of the overall function call. In this case, we will keep parentheses present.
-=======
-fn is_table_constructor(expression: &Expression) -> bool {
-    match expression {
-        Expression::Value { value, .. } => matches!(**value, Value::TableConstructor(_)),
-        _ => false,
-    }
-}
-
-fn is_complex_arg(value: &Value) -> bool {
-    value.to_string().trim().contains('\n')
-}
-
-/// Formats a FunctionArgs node
->>>>>>> 11c79029
 pub fn format_function_args<'ast>(
     ctx: &Context,
     function_args: &FunctionArgs<'ast>,
