use full_moon::ast::{
    punctuated::{Pair, Punctuated},
    span::ContainedSpan,
    Block, Call, Expression, Field, FunctionArgs, FunctionBody, FunctionCall, FunctionDeclaration,
    FunctionName, Index, LastStmt, LocalFunction, MethodCall, Parameter, Prefix, Stmt, Suffix,
    TableConstructor, Var,
};
use full_moon::tokenizer::{Token, TokenKind, TokenReference, TokenType};

#[cfg(feature = "luau")]
use crate::formatters::luau::{format_generic_declaration, format_type_specifier};
use crate::{
    context::{
        create_function_call_trivia, create_function_definition_trivia, create_indent_trivia,
        create_newline_trivia, Context,
    },
    fmt_symbol,
    formatters::{
        block::{format_block, format_last_stmt_no_trivia},
        expression::{format_expression, format_prefix, format_suffix, hang_expression},
        general::{
            format_contained_punctuated_multiline, format_contained_span, format_end_token,
            format_punctuated, format_token_reference, EndTokenType,
        },
        stmt::format_stmt_no_trivia,
        table::format_table_constructor,
        trivia::{
            strip_leading_trivia, strip_trivia, FormatTriviaType, UpdateLeadingTrivia,
            UpdateTrailingTrivia,
        },
        trivia_util::{
            self, CommentSearch, GetLeadingTrivia, GetTrailingTrivia, HasInlineComments,
        },
    },
    shape::Shape,
    CallParenType,
};

/// Formats an Anonymous Function
/// This doesn't have its own struct, but it is part of Value::Function
pub fn format_anonymous_function(
    ctx: &Context,
    anonymous_function: &(TokenReference, FunctionBody),
    shape: Shape,
) -> Box<(TokenReference, FunctionBody)> {
    const FUNCTION_LEN: usize = "function".len();
<<<<<<< HEAD
    let function_token = fmt_symbol!(ctx, &anonymous_function.0, "function", shape);
    let function_body =
        format_function_body(ctx, &anonymous_function.1, shape.add_width(FUNCTION_LEN));
=======
    let function_definition_trivia = vec![create_function_definition_trivia(ctx)];
    let function_token = fmt_symbol!(ctx, function_token, "function", shape)
        .update_trailing_trivia(FormatTriviaType::Append(function_definition_trivia));
    let function_body = format_function_body(ctx, function_body, shape.add_width(FUNCTION_LEN));
>>>>>>> 013ddcfa

    Box::new((function_token, function_body))
}

/// An enum providing information regarding the next AST node after a function call.
/// Currently, this information is only useful for the `no_call_parentheses` configuration, to determine whether
/// to remove parentheses.
pub enum FunctionCallNextNode {
    /// The syntax is obscure if we remove parentheses around a function call due to the next AST node.
    /// For example, the next AST node could be an index or a method call:
    /// ```lua
    /// getsomething "foobar".setup -> getsomething("foobar").setup
    /// setup { yes = true }:run() -> setup({ yes = true }):run()
    /// ```
    /// It looks like we are indexing the string, or calling a method on the table, but these are actually applied
    /// to the returned value from the call. Removing the parentheses around the arguments to the call makes this obscure.
    ObscureWithoutParens,

    /// There is no important information regarding the next node
    None,
}

/// Formats a Call node
pub fn format_call(
    ctx: &Context,
    call: &Call,
    shape: Shape,
    call_next_node: FunctionCallNextNode,
) -> Call {
    let function_call_trivia = vec![create_function_call_trivia(ctx)];
    match call {
        Call::AnonymousCall(function_args) => {
            let formatted_function_args =
                format_function_args(ctx, function_args, shape, call_next_node)
                    .update_leading_trivia(FormatTriviaType::Append(function_call_trivia));
            Call::AnonymousCall(formatted_function_args)
        }
        Call::MethodCall(method_call) => {
            Call::MethodCall(format_method_call(ctx, method_call, shape, call_next_node))
        }
        other => panic!("unknown node {:?}", other),
    }
}

fn is_table_constructor(expression: &Expression) -> bool {
    matches!(expression, Expression::TableConstructor(_))
}

fn is_complex_arg(value: &Expression) -> bool {
    value.to_string().trim().contains('\n')
}

// Test for singleline comments or multiline comments which span more than one line
fn function_trivia_contains_comments(trivia: &Token) -> bool {
    matches!(trivia.token_kind(), TokenKind::SingleLineComment)
        || matches!(trivia.token_type(), TokenType::MultiLineComment { comment, .. } if comment.as_str().lines().count() > 1 )
}

/// Determines whether a parenthesised function call contains comments, forcing it to go multiline
fn function_args_contains_comments(
    parentheses: &ContainedSpan,
    arguments: &Punctuated<Expression>,
) -> bool {
    let (start_parens, end_parens) = parentheses.tokens();

    if start_parens.has_trailing_comments(CommentSearch::Single)
        || end_parens.has_leading_comments(CommentSearch::Single)
    {
        true
    } else {
        arguments.pairs().any(|argument| {
            // Leading / Trailing trivia of expression (ignore inline comments)
            argument.value().leading_trivia()
                .iter()
                .chain(argument.value().trailing_trivia().iter())
                .any(function_trivia_contains_comments)
            // Punctuation contains comments
            || argument
                .punctuation()
                .map_or(false, |token| token.leading_trivia().chain(token.trailing_trivia()).any(function_trivia_contains_comments))
        })
    }
}

#[derive(Clone, Copy)]
enum ArgumentState {
    /// No special arguments have been seen
    None,
    /// Whether a multiline table/function has been seen
    SeenMultilineArguments,
    /// Whether a normal argument has been seen after a multiline table/function
    SeenNonMultilineArgumentAfterMultiline,
}

impl ArgumentState {
    fn new() -> ArgumentState {
        ArgumentState::None
    }

    /// Record that a multiline argument has been seen.
    #[must_use]
    fn record_multiline_arg(self) -> ArgumentState {
        match self {
            // Move from standard state to "seen multiline arguments state"
            ArgumentState::None => ArgumentState::SeenMultilineArguments,
            _ => self,
        }
    }

    /// Records that a normal (non-multiline) argument has been seen
    #[must_use]
    fn record_standard_arg(self) -> ArgumentState {
        match self {
            // If we have already seen a multiline argument, move from that state
            ArgumentState::SeenMultilineArguments => {
                ArgumentState::SeenNonMultilineArgumentAfterMultiline
            }
            _ => self,
        }
    }

    /// If we are in the [`ArgumentState::SeenNonMultilineArgumentAfterMultiline`] state, then we need to hang.
    fn should_hang(self) -> bool {
        matches!(self, ArgumentState::SeenNonMultilineArgumentAfterMultiline)
    }
}

/// Applies heuristics to determine whether a parenthesised function call should be expanded onto multiple lines.
/// These heuristics are subject to change.
fn function_args_multiline_heuristic(
    ctx: &Context,
    arguments: &Punctuated<Expression>,
    shape: Shape,
) -> bool {
    const PAREN_LEN: usize = "(".len();
    const COMMA_SPACE_LEN: usize = ", ".len();
    const BRACKET_LEN: usize = "}".len();
    const END_LEN: usize = "end".len();

    // If we have no arguments, then we don't need to do anything
    if arguments.is_empty() {
        return false;
    }

    if shape.using_simple_heuristics() {
        return false;
    }

    // Format all the arguments on an infinite width, so that we can prepare them and check to see whether they
    // need expanding. We will ignore punctuation for now
    let first_iter_formatted_arguments = arguments.clone().into_pairs().map(|value| {
        value.map(|argument| {
            format_expression(
                ctx,
                &argument,
                shape.with_simple_heuristics().with_infinite_width(),
            )
        })
    });

    // Apply some heuristics to determine whether we should expand the function call
    let mut singleline_shape = shape + PAREN_LEN;

    // Find how far we are currently indented, we can use this to determine when to expand
    // We will expand on two occasions:
    // 1) If a group of arguments fall on a single line, and they surpass the column width setting
    // 2) If we have a mixture of multiline (tables/anonymous functions) and other values. For
    //    example, call({ ... }, foo, { ... }), should be expanded, but
    //    call(foo, { ... }) or call(foo, { ... }, foo) can stay on one line, provided the
    //    single line arguments don't surpass the column width setting

    // Use state values to determine the type of arguments we have seen so far
    let mut current_state = ArgumentState::new();

    for pair in first_iter_formatted_arguments {
        let argument = pair.value();
        match argument {
            Expression::Function(anonymous_function) => {
                // Check to see whether it has been expanded
                let is_expanded = !should_collapse_function_body(ctx, &anonymous_function.1);
                if is_expanded {
                    // If we have a mixture of multiline args, and other arguments
                    // Then the function args should be expanded
                    if current_state.should_hang() {
                        return true;
                    }

                    current_state = current_state.record_multiline_arg();

                    // First check the top line of the anonymous function (i.e. the function token and any parameters)
                    // If this is over budget, then we should expand
                    singleline_shape = singleline_shape.take_first_line(&argument);
                    if singleline_shape.over_budget() {
                        return true;
                    }

                    // Reset the shape onto a new line, and include the `end` token
                    singleline_shape = singleline_shape.reset() + END_LEN;
                } else {
                    // Update the width with the collapsed function (normally indicative of a noop function)
                    singleline_shape = singleline_shape + argument.to_string().len();
                }
            }
            Expression::TableConstructor(table) => {
                // Check to see whether it has been expanded (there is a newline after the start brace)
                let is_expanded = trivia_util::trivia_contains_newline(
                    table.braces().tokens().0.trailing_trivia(),
                );

                if is_expanded {
                    // If we have a mixture of multiline args, and other arguments
                    // Then the function args should be expanded
                    if current_state.should_hang() {
                        return true;
                    }

                    // Include the first brace to check if we are over the column width already
                    singleline_shape = singleline_shape.take_first_line(table);
                    if singleline_shape.over_budget() {
                        return true;
                    }

                    current_state = current_state.record_multiline_arg();

                    // Reset the shape onto a new line
                    singleline_shape = singleline_shape.reset() + BRACKET_LEN;
                } else {
                    // Update the shape with the size of the collapsed table constructor
                    singleline_shape = singleline_shape + argument.to_string().len();
                }
            }
            // TODO: Parentheses/UnOp, do we need to do more checking?
            // We will continue counting on the width_passed
            expression => {
                current_state = current_state.record_standard_arg();

                // TODO: BACKWARDS COMPATABILITY - THIS CODEPATH WAS ONLY FOLLOWED THROUGH WHEN
                // IT WASN'T PARENTHESES / UNOP, AND THE PATHS MERGED WHEN REMOVING EXPRESSION::VALUE
                // WE SHOULD SEE IF THIS IS ACTUALLY NECESSARY
                if !matches!(
                    expression,
                    Expression::Parentheses { .. }
                        | Expression::UnaryOperator { .. }
                        | Expression::BinaryOperator { .. }
                ) {
                    // If the argument is complex (spans multiple lines), then we will immediately
                    // exit and span multiline - it is most likely too complex to keep going forward.
                    if is_complex_arg(expression) && arguments.len() > 1 {
                        return true;
                    }
                }

                // Take the first line to see if we are over budget
                if singleline_shape.take_first_line(&argument).over_budget() {
                    return true;
                }

                // Update the shape with the last line (which may be different from the first)
                singleline_shape = singleline_shape.take_last_line(&argument);
            }
        }

        // Check the current shape to see if it has fallen over budget.
        // If it has, we can bail out and force the arguments onto multiple lines.
        if singleline_shape.over_budget() {
            return true;
        }

        // Add width which would be taken up by comma and space
        // Strip out any whitespace because we will format it properly, but we need to take into account (multiline) comments
        if let Some(punctuation) = pair.punctuation() {
            singleline_shape = singleline_shape
                + COMMA_SPACE_LEN
                + punctuation
                    .trailing_trivia()
                    .filter(|x| trivia_util::trivia_is_comment(x))
                    .fold(0, |acc, trivia| acc + trivia.to_string().len());
        }
    }

    // Check the final shape to see if its over budget, if it isn't, then we can leave it
    // Include closing parentheses
    singleline_shape.add_width(PAREN_LEN).over_budget()
}

/// Formats a singular argument in a [`FunctionArgs`] node, in a multiline fashion
fn format_argument_multiline(ctx: &Context, argument: &Expression, shape: Shape) -> Expression {
    // First format the argument assuming infinite width
    let infinite_width_argument = format_expression(ctx, argument, shape.with_infinite_width());

    // If the argument fits, great! Otherwise, see if we can hang the expression
    // If we can, use that instead (as it provides a nicer output). If not, format normally without infinite width
    // Also: if the argument contains comments, it should be multilined
    if argument.has_inline_comments()
        || shape
            .add_width(strip_trivia(&infinite_width_argument).to_string().len())
            .over_budget()
    {
        if trivia_util::can_hang_expression(argument) {
            hang_expression(ctx, argument, shape, Some(1))
        } else {
            format_expression(ctx, argument, shape)
        }
    } else {
        infinite_width_argument
    }
}

/// Formats a FunctionArgs node.
/// [`call_next_node`] provides information about the node after the FunctionArgs. This only matters if the configuration specifies no call parentheses.
pub fn format_function_args(
    ctx: &Context,
    function_args: &FunctionArgs,
    shape: Shape,
    call_next_node: FunctionCallNextNode,
) -> FunctionArgs {
    match function_args {
        FunctionArgs::Parentheses {
            parentheses,
            arguments,
        } => {
            // Handle config where parentheses are omitted, and there is only one argument
            if ctx.config().call_parentheses != CallParenType::Input
                && (ctx.should_omit_string_parens() || ctx.should_omit_table_parens())
                && arguments.len() == 1
                && !matches!(call_next_node, FunctionCallNextNode::ObscureWithoutParens)
            {
                let argument = arguments.iter().next().unwrap();

                // Take any trailing trivia from the end parentheses, in case we need to keep it
                let trailing_comments = parentheses.tokens().1.trailing_trivia().cloned().collect();

                match argument {
                    Expression::String(token_reference) => {
                        if ctx.should_omit_string_parens() {
                            return format_function_args(
                                ctx,
                                &FunctionArgs::String(token_reference.update_trailing_trivia(
                                    FormatTriviaType::Append(trailing_comments),
                                )),
                                shape,
                                call_next_node,
                            );
                        }
                    }
                    Expression::TableConstructor(table_constructor) => {
                        if ctx.should_omit_table_parens() {
                            return format_function_args(
                                ctx,
                                &FunctionArgs::TableConstructor(
                                    table_constructor.update_trailing_trivia(
                                        FormatTriviaType::Append(trailing_comments),
                                    ),
                                ),
                                shape,
                                call_next_node,
                            );
                        }
                    }
                    _ => (),
                }
            }

            // Determine whether we should format the function call onto multiple lines

            // If there is a comment present anywhere in between the start parentheses and end parentheses, we should keep it multiline
            let force_mutliline = function_args_contains_comments(parentheses, arguments);

            let is_multiline =
                force_mutliline || function_args_multiline_heuristic(ctx, arguments, shape);

            // Handle special case: we want to go multiline, but we have a single argument which is a table constructor
            // In this case, we want to hug the table braces with the parentheses.
            // To do this, we format single line, but include the closing parentheses in the shape
            let hug_table_constructor = is_multiline
                && !force_mutliline
                && arguments.len() == 1
                && is_table_constructor(arguments.iter().next().unwrap());

            if is_multiline && !hug_table_constructor {
                let (parentheses, arguments) = format_contained_punctuated_multiline(
                    ctx,
                    parentheses,
                    arguments,
                    format_argument_multiline,
                    shape,
                );

                FunctionArgs::Parentheses {
                    parentheses,
                    arguments,
                }
            } else {
                // If we are hugging a table constructor with the parentheses, we use a shape increment of 2 to include the closing
                // parentheses as well. Otherwise, we just use 1 = opening parentheses.
                let shape_increment = if hug_table_constructor { 2 } else { 1 };

                let (start_parens, end_parens) = parentheses.tokens();
                let start_parens = format_token_reference(ctx, start_parens, shape);
                let start_parens = if start_parens.has_trailing_comments(CommentSearch::All)
                    && !arguments.is_empty()
                {
                    start_parens.update_trailing_trivia(FormatTriviaType::Append(vec![Token::new(
                        TokenType::spaces(1),
                    )]))
                } else {
                    start_parens
                };

                let end_parens = format_token_reference(ctx, end_parens, shape);
                let parentheses = ContainedSpan::new(start_parens, end_parens);

                let mut arguments =
                    format_punctuated(ctx, arguments, shape + shape_increment, format_expression);

                // HACK: if there was more than one newline before each argument, then it will be incorrectly preserved
                // leading to weird formatting (https://github.com/JohnnyMorganz/StyLua/issues/290#issuecomment-964428535)
                // We get around this (badly) by reformatting each argument to remove leading newlines from them.
                // TODO(#169): once a proper fix to https://github.com/JohnnyMorganz/StyLua/issues/169 is solved
                // this can be removed.
                for argument in arguments.pairs_mut() {
                    let expression = argument.value_mut();
                    let trivia = expression
                        .leading_trivia()
                        .iter()
                        .skip_while(|trivia| trivia_util::trivia_is_whitespace(trivia))
                        .map(|x| x.to_owned())
                        .collect();
                    *expression =
                        expression.update_leading_trivia(FormatTriviaType::Replace(trivia));
                }

                FunctionArgs::Parentheses {
                    parentheses,
                    arguments,
                }
            }
        }

        FunctionArgs::String(token_reference) => {
            if ctx.config().call_parentheses == CallParenType::Input
                || (ctx.should_omit_string_parens()
                    && !matches!(call_next_node, FunctionCallNextNode::ObscureWithoutParens))
            {
                let token_reference = format_token_reference(ctx, token_reference, shape)
                    .update_leading_trivia(FormatTriviaType::Append(vec![Token::new(
                        TokenType::spaces(1),
                    )])); // Single space before the token reference

                return FunctionArgs::String(token_reference);
            }

            let mut arguments = Punctuated::new();
            let new_expression = format_expression(
                ctx,
                &Expression::String(token_reference.to_owned()),
                shape + 1, // 1 = opening parentheses
            );

            // Remove any trailing comments from the expression, and move them into a buffer
            let (new_expression, comments_buffer) =
                trivia_util::take_trailing_comments(&new_expression);

            // Create parentheses, and add the trailing comments to the end of the parentheses
            let parentheses = ContainedSpan::new(
                TokenReference::symbol("(").unwrap(),
                TokenReference::symbol(")").unwrap(),
            )
            .update_trailing_trivia(FormatTriviaType::Append(comments_buffer));

            arguments.push(Pair::new(new_expression, None)); // Only single argument, so no trailing comma

            FunctionArgs::Parentheses {
                parentheses,
                arguments,
            }
        }

        FunctionArgs::TableConstructor(table_constructor) => {
            if ctx.config().call_parentheses == CallParenType::Input
                || (ctx.should_omit_table_parens()
                    && !matches!(call_next_node, FunctionCallNextNode::ObscureWithoutParens))
            {
                let table_constructor = format_table_constructor(ctx, table_constructor, shape)
                    .update_leading_trivia(FormatTriviaType::Append(vec![Token::new(
                        TokenType::spaces(1),
                    )])); // Single space before the table constructor

                return FunctionArgs::TableConstructor(table_constructor);
            }

            let mut arguments = Punctuated::new();
            let new_expression = format_expression(
                ctx,
                &Expression::TableConstructor(table_constructor.to_owned()),
                shape + 1, // 1 = opening parentheses
            );

            // Remove any trailing comments from the expression, and move them into a buffer
            let (new_expression, comments_buffer) =
                trivia_util::take_trailing_comments(&new_expression);

            // Create parentheses, and add the trailing comments to the end of the parentheses
            let parentheses = ContainedSpan::new(
                TokenReference::symbol("(").unwrap(),
                TokenReference::symbol(")").unwrap(),
            )
            .update_trailing_trivia(FormatTriviaType::Append(comments_buffer));

            arguments.push(Pair::new(new_expression, None)); // Only single argument, so no trailing comma

            FunctionArgs::Parentheses {
                parentheses,
                arguments,
            }
        }
        other => panic!("unknown node {:?}", other),
    }
}

fn should_parameters_format_multiline(
    ctx: &Context,
    function_body: &FunctionBody,
    shape: Shape,
    should_collapse: bool,
) -> bool {
    const PARENS_LEN: usize = "()".len();
    const SINGLELINE_END_LEN: usize = " end".len();

    if function_body.parameters().is_empty() {
        return false;
    }

    // Check the length of the parameters. We need to format them first onto a single line to check if required
    let mut line_length = format_singleline_parameters(ctx, function_body, shape)
        .to_string()
        .len()
        + PARENS_LEN;

    // If we are in Luau mode, take into account the types
    // If a type specifier is multiline, the whole parameters should be formatted multiline UNLESS there is only a single parameter.
    // Otherwise, include them in the total length
    #[cfg(feature = "luau")]
    {
        let (extra_line_length, multiline_specifier_present) = function_body
            .type_specifiers()
            .chain(std::iter::once(function_body.return_type())) // Include optional return type
            .map(|x| {
                x.map_or((0, false), |specifier| {
                    let formatted = format_type_specifier(ctx, specifier, shape).to_string();
                    let length = formatted.lines().next_back().unwrap_or("").len();
                    let contains_newline = formatted.lines().count() > 1;

                    (length, contains_newline)
                })
            })
            .fold(
                (0, false),
                |(acc_length, acc_multiline), (length, multiline)| {
                    (
                        acc_length + length,
                        if multiline { true } else { acc_multiline },
                    )
                },
            );

        // One of the type specifiers is multiline, and we have more than one parameter
        if multiline_specifier_present && function_body.parameters().len() > 1 {
            return true;
        }

        // Add the extra length
        line_length += extra_line_length
    }

    if should_collapse {
        line_length += SINGLELINE_END_LEN;
    }

    let singleline_shape = shape + line_length;
    singleline_shape.over_budget()
}

fn table_constructor_contains_nested_function(table_constructor: &TableConstructor) -> bool {
    table_constructor.fields().iter().any(|field| match field {
        Field::NoKey(expression) => contains_nested_function(expression),
        Field::ExpressionKey { key, value, .. } => {
            contains_nested_function(key) || contains_nested_function(value)
        }
        Field::NameKey { value, .. } => contains_nested_function(value),
        other => unreachable!("unknown node {:?}", other),
    })
}

fn suffix_contains_nested_function(suffix: &Suffix) -> bool {
    let test_function_args = |function_args: &FunctionArgs| match function_args {
        FunctionArgs::Parentheses { arguments, .. } => {
            arguments.iter().any(contains_nested_function)
        }
        FunctionArgs::TableConstructor(table_constructor) => {
            table_constructor_contains_nested_function(table_constructor)
        }
        _ => false,
    };

    match suffix {
        Suffix::Index(Index::Brackets { expression, .. }) => contains_nested_function(expression),
        Suffix::Call(Call::AnonymousCall(function_args)) => test_function_args(function_args),
        Suffix::Call(Call::MethodCall(method_call)) => test_function_args(method_call.args()),
        _ => false,
    }
}

/// Checks whether an expression contains a function body - in this case, we shouldn't collapse
fn contains_nested_function(expression: &Expression) -> bool {
    match expression {
        Expression::Function(_) => true,
        Expression::FunctionCall(call) => function_call_contains_nested_function(call),
        Expression::TableConstructor(table_constructor) => {
            table_constructor_contains_nested_function(table_constructor)
        }
        Expression::Var(var) => var_contains_nested_function(var),
        Expression::BinaryOperator { lhs, rhs, .. } => {
            contains_nested_function(lhs) || contains_nested_function(rhs)
        }
        Expression::Parentheses { expression, .. } => contains_nested_function(expression),
        Expression::UnaryOperator { expression, .. } => contains_nested_function(expression),
        #[cfg(feature = "luau")]
        Expression::TypeAssertion { expression, .. } => contains_nested_function(expression),
        _ => false,
    }
}

fn var_contains_nested_function(var: &Var) -> bool {
    match var {
        Var::Expression(var_expression) => {
            var_expression
                .suffixes()
                .any(suffix_contains_nested_function)
                || matches!(var_expression.prefix(), Prefix::Expression(expression) if contains_nested_function(expression))
        }
        _ => false,
    }
}

fn function_call_contains_nested_function(call: &FunctionCall) -> bool {
    call.suffixes().any(suffix_contains_nested_function)
        || matches!(call.prefix(), Prefix::Expression(expression) if contains_nested_function(expression))
}

fn block_contains_nested_function(block: &Block) -> bool {
    debug_assert!(block.stmts().count() <= 1);

    if let Some(stmt) = block.stmts().next() {
        let contains_nested_function = match stmt {
            Stmt::Assignment(assignment) => assignment.variables().iter().any(var_contains_nested_function) || assignment.expressions().iter().any(contains_nested_function),
            Stmt::LocalAssignment(assignment) => assignment.expressions().iter().any(contains_nested_function),
            Stmt::FunctionCall(function_call) => function_call_contains_nested_function(function_call),
            _ => unreachable!("testing block_contains_nested_function on a stmt which isn't an assignment/function call"),
        };

        if contains_nested_function {
            return true;
        }
    }

    match block.last_stmt() {
        Some(LastStmt::Return(r#return)) => r#return.returns().iter().any(contains_nested_function),
        _ => false,
    }
}

pub fn should_collapse_function_body(ctx: &Context, function_body: &FunctionBody) -> bool {
    // Test for presence of any comments
    let require_multiline_function = function_body
        .parameters_parentheses()
        .tokens()
        .1
        .trailing_trivia()
        .any(trivia_util::trivia_is_comment)
        || function_body
            .end_token()
            .leading_trivia()
            .any(trivia_util::trivia_is_comment)
        || trivia_util::contains_comments(function_body.block());

    !require_multiline_function
        && (trivia_util::is_block_empty(function_body.block())
            || (trivia_util::is_block_simple(function_body.block())
                && ctx.should_collapse_simple_functions()
                && !block_contains_nested_function(function_body.block())))
}

/// Formats a FunctionBody node
pub fn format_function_body(
    ctx: &Context,
    function_body: &FunctionBody,
    shape: Shape,
) -> FunctionBody {
    // Calculate trivia
    let leading_trivia = vec![create_indent_trivia(ctx, shape)];

    let should_collapse = should_collapse_function_body(ctx, function_body);

    // Check if the parameters should be placed across multiple lines
    let multiline_params = {
        #[cfg(feature = "luau")]
        let mut type_specifiers = function_body.type_specifiers();

        // Check whether they contain comments
        let contains_comments = function_body.parameters().pairs().any(|pair| {
            let contains_comments = pair
                .punctuation()
                .map_or(false, trivia_util::token_contains_comments)
                || trivia_util::contains_comments(pair.value());
            #[cfg(feature = "luau")]
            let type_specifier_comments = type_specifiers
                .next()
                .flatten()
                .map_or(false, |type_specifier| {
                    trivia_util::contains_comments(type_specifier)
                });
            #[cfg(not(feature = "luau"))]
            let type_specifier_comments = false;
            contains_comments || type_specifier_comments
        });

        contains_comments
            || should_parameters_format_multiline(ctx, function_body, shape, should_collapse)
    };

    // Format the function body block on a single line if its empty, or it is "simple" (and the option has been enabled)
    let mut singleline_function = !multiline_params && should_collapse;

    #[cfg(feature = "luau")]
    let generics = function_body
        .generics()
        .map(|generic_declaration| format_generic_declaration(ctx, generic_declaration, shape));
    #[cfg(feature = "luau")]
    let shape = shape + generics.as_ref().map_or(0, |x| x.to_string().len());

    let (parameters_parentheses, formatted_parameters) = match multiline_params {
        true => format_contained_punctuated_multiline(
            ctx,
            function_body.parameters_parentheses(),
            function_body.parameters(),
            format_parameter,
            shape,
        ),
        false => (
            format_contained_span(ctx, function_body.parameters_parentheses(), shape),
            format_singleline_parameters(ctx, function_body, shape),
        ),
    };

    #[cfg(feature = "luau")]
    let (type_specifiers, return_type) = {
        let parameters_shape = if multiline_params {
            shape.increment_additional_indent()
        } else {
            shape
        };

        (
            function_body
                .type_specifiers()
                .map(|x| x.map(|specifier| format_type_specifier(ctx, specifier, parameters_shape)))
                .collect::<Vec<_>>(),
            function_body
                .return_type()
                .map(|return_type| format_type_specifier(ctx, return_type, shape)),
        )
    };

    let create_normal_block = || {
        let block_shape = shape.reset().increment_block_indent();
        format_block(ctx, function_body.block(), block_shape)
    };

    let block = if singleline_function {
        if trivia_util::is_block_empty(function_body.block()) {
            Block::new()
        } else {
            const PARENS_LEN: usize = "()".len();
            let block_shape = shape.take_first_line(&formatted_parameters) + PARENS_LEN;

            #[cfg(feature = "luau")]
            let block_shape = block_shape
                + type_specifiers.iter().fold(0, |acc, x| {
                    acc + x.as_ref().map_or(0, |x| x.to_string().len())
                })
                + return_type.as_ref().map_or(0, |x| x.to_string().len());

            let trailing_trivia = FormatTriviaType::Append(vec![Token::new(TokenType::spaces(1))]);

            let block = if let Some(last_stmt) = function_body.block().last_stmt() {
                Block::new().with_last_stmt(Some((
                    format_last_stmt_no_trivia(ctx, last_stmt, block_shape)
                        .update_trailing_trivia(trailing_trivia),
                    None,
                )))
            } else if let Some(stmt) = function_body.block().stmts().next() {
                let stmt = format_stmt_no_trivia(ctx, stmt, block_shape)
                    .update_trailing_trivia(trailing_trivia);
                Block::new().with_stmts(vec![(stmt, None)])
            } else {
                unreachable!("Got a empty block but is_block_empty was false");
            };

            // If the block forces multiline or goes over width, then bail out of singleline formatting and format multiline
            if block_shape.take_first_line(&block).over_budget()
                || trivia_util::spans_multiple_lines(&block)
            {
                singleline_function = false;
                create_normal_block()
            } else {
                block
            }
        }
    } else {
        create_normal_block()
    };

    // Add trailing trivia to the first line of the function body
    #[allow(clippy::never_loop)]
    #[allow(unused_variables)]
    let (parameters_parentheses, return_type) = loop {
        let trailing_trivia = if singleline_function {
            vec![Token::new(TokenType::spaces(1))]
        } else {
            vec![create_newline_trivia(ctx)]
        };

        #[cfg(feature = "luau")]
        {
            if function_body.return_type().is_some() {
                break (
                    parameters_parentheses,
                    return_type.as_ref().map(|return_type| {
                        return_type.update_trailing_trivia(FormatTriviaType::Append(
                            trailing_trivia.to_owned(),
                        ))
                    }),
                );
            }
        }

        #[cfg(not(feature = "luau"))]
        #[allow(clippy::let_unit_value)]
        let return_type = ();
        break (
            parameters_parentheses
                .update_trailing_trivia(FormatTriviaType::Append(trailing_trivia)),
            return_type,
        );
    };

    let mut end_token = format_end_token(
        ctx,
        function_body.end_token(),
        EndTokenType::IndentComments,
        shape,
    );

    if !singleline_function {
        end_token = end_token.update_leading_trivia(FormatTriviaType::Append(leading_trivia));
    }

    let function_body = function_body.to_owned();
    #[cfg(feature = "luau")]
    let function_body = function_body
        .with_generics(generics)
        .with_type_specifiers(type_specifiers)
        .with_return_type(return_type);

    function_body
        .with_parameters_parentheses(parameters_parentheses)
        .with_parameters(formatted_parameters)
        .with_block(block)
        .with_end_token(end_token)
}

fn should_inline_prefix(ctx: &Context, prefix: &Prefix) -> bool {
    let prefix = strip_trivia(prefix).to_string();

    prefix.as_str().chars().next().unwrap().is_uppercase()
        || prefix.len() <= ctx.config().indent_width
}

/// Formats a FunctionCall node
pub fn format_function_call(
    ctx: &Context,
    function_call: &FunctionCall,
    shape: Shape,
) -> FunctionCall {
    let formatted_prefix = format_prefix(ctx, function_call.prefix(), shape);

    let num_suffixes = function_call.suffixes().count();

    // If there are comments within the chain, then we must hang the chain otherwise it can lead to an issue
    let must_hang = function_call
        .prefix()
        .has_trailing_comments(CommentSearch::Single)
        || {
            let mut peekable_suffixes = function_call.suffixes().peekable();
            let mut must_hang = false;
            while let Some(suffix) = peekable_suffixes.next() {
                must_hang = suffix.has_leading_comments(CommentSearch::All)
                // Check for comment placed inside of suffix
                || matches!(suffix, Suffix::Index(Index::Dot { dot, name }) if dot.has_trailing_comments(CommentSearch::All) || name.has_leading_comments(CommentSearch::All))
                // Check for a trailing comment (iff there is still a suffix after this)
                || (peekable_suffixes.peek().is_some()
                    && suffix.has_trailing_comments(CommentSearch::All));

                if must_hang {
                    break;
                }
            }

            must_hang
        };

    let mut keep_first_call_inlined = false;

    let should_hang = {
        // Hang if there is at least more than one function call suffix
        // We can't just directly test for Suffix::Call(_) since we want to ignore calls like foo()()
        let mut peekable_suffixes = function_call.suffixes().peekable();
        let mut call_count = 0;
        while let Some(suffix) = peekable_suffixes.next() {
            if matches!(suffix, Suffix::Call(Call::MethodCall(_)))
                || (matches!(suffix, Suffix::Index(_))
                    && matches!(
                        peekable_suffixes.peek(),
                        Some(Suffix::Call(Call::AnonymousCall(_)))
                    ))
            {
                call_count += 1;
                if call_count > 1 {
                    break;
                }
            }
        }

        if call_count > 1 {
            // Check if either a), we are surpassing the column width
            // Or b), one of the INTERNAL (not the last call) method call's arguments is multiline [function/table]

            // Create a temporary formatted version of suffixes to use for this check
            let formatted_suffixes: Vec<_> = function_call
                .suffixes()
                .map(|x| format_suffix(ctx, x, shape, FunctionCallNextNode::None)) // TODO: is this the right shape to use?
                .collect();
            let preliminary_function_call = FunctionCall::new(formatted_prefix.to_owned())
                .with_suffixes(formatted_suffixes.to_owned());

            // If the prefix starts with an uppercase character, or is smaller than the indent width
            // we can inline the first call. BUT, inlining overall should still be under the column width
            keep_first_call_inlined = should_inline_prefix(ctx, function_call.prefix())
                && !shape
                    .take_last_line(&strip_leading_trivia(&formatted_prefix))
                    .test_over_budget(&formatted_suffixes.into_iter().next().unwrap());

            if shape
                .take_first_line(&strip_trivia(&preliminary_function_call))
                .over_budget()
            {
                true
            // If we want to inline the first call, and there is only 2 (indexing) suffixes overall,
            // then just inline the whole thing
            } else if keep_first_call_inlined
                && function_call
                    .suffixes()
                    .filter(|x| matches!(x, Suffix::Index(_) | Suffix::Call(Call::MethodCall(_))))
                    .count()
                    == 2
            {
                false
            } else {
                let suffixes = preliminary_function_call.suffixes().enumerate();
                let mut contains_newline = false;
                for (idx, suffix) in suffixes {
                    // Check to see whether this suffix is an "internal" method call suffix
                    // i.e. we are not at the last MethodCall suffix
                    let mut remaining_suffixes = preliminary_function_call.suffixes().skip(idx + 1);
                    if remaining_suffixes.any(|x| matches!(x, Suffix::Call(_)))
                        && matches!(suffix, Suffix::Call(_))
                        && strip_trivia(suffix).to_string().contains('\n')
                    {
                        contains_newline = true;
                        break;
                    }
                }

                contains_newline
            }
        } else {
            false
        }
    };

    let mut shape = shape.take_last_line(&strip_leading_trivia(&formatted_prefix));
    let mut formatted_suffixes = Vec::with_capacity(num_suffixes);
    let mut suffixes = function_call.suffixes().peekable();
    let mut previous_suffix_was_index = true; // The index is a name, so we treat that as an index so `A()` doesn't hang
    let mut idx = 0; // Is the first suffix

    while let Some(suffix) = suffixes.next() {
        // Only hang if this is a method call or function call
        let will_hang = must_hang
            || (should_hang
                && (matches!(suffix, Suffix::Call(Call::MethodCall(_)))
                    || (matches!(suffix, Suffix::Index(_))
                        && matches!(suffixes.peek(), Some(Suffix::Call(Call::AnonymousCall(_))))))
                && !(keep_first_call_inlined && idx == 0));

        // Update the shape depending on if we will hang
        // We also need to increment the shape if we hung the previous index and this is an anonymous call, so that the arguments are correctly indented
        let current_shape = if will_hang
            || (should_hang
                && previous_suffix_was_index
                && matches!(suffix, Suffix::Call(Call::AnonymousCall(_)))
                && !(keep_first_call_inlined && idx == 1))
        {
            // Reset the shape as the call will be on a newline
            shape = shape.reset();
            // Increment the additional indent level for this current suffix
            shape.increment_additional_indent()
        } else {
            shape
        };

        // If the suffix after this one is something like `.foo` or `:foo` - this affects removing parentheses
        let ambiguous_next_suffix = if matches!(
            suffixes.peek(),
            Some(Suffix::Index(_)) | Some(Suffix::Call(Call::MethodCall(_)))
        ) {
            FunctionCallNextNode::ObscureWithoutParens
        } else {
            FunctionCallNextNode::None
        };

        let mut suffix = format_suffix(ctx, suffix, current_shape, ambiguous_next_suffix);

        // Hang the call, but don't hang if the previous suffix was an index and this is an anonymous call, i.e. `.foo()`
        if will_hang
            && !(previous_suffix_was_index
                && matches!(suffix, Suffix::Call(Call::AnonymousCall(_))))
        {
            suffix = trivia_util::prepend_newline_indent(ctx, &suffix, current_shape);
        }

        previous_suffix_was_index = matches!(suffix, Suffix::Index(_));
        shape = shape.take_last_line(&suffix);
        formatted_suffixes.push(suffix);
        idx += 1;
    }

    FunctionCall::new(formatted_prefix).with_suffixes(formatted_suffixes)
}

/// Formats a FunctionName node
pub fn format_function_name(
    ctx: &Context,
    function_name: &FunctionName,
    shape: Shape,
) -> FunctionName {
    // TODO: This is based off formatters::format_punctuated - can we merge them into one?
    let mut formatted_names = Punctuated::new();
    for pair in function_name.names().to_owned().into_pairs() {
        // Format Punctuation
        match pair {
            Pair::Punctuated(value, punctuation) => {
                let formatted_punctuation = fmt_symbol!(ctx, &punctuation, ".", shape);
                let formatted_value = format_token_reference(ctx, &value, shape);
                formatted_names.push(Pair::new(formatted_value, Some(formatted_punctuation)));
            }
            Pair::End(value) => {
                let formatted_value = format_token_reference(ctx, &value, shape);
                formatted_names.push(Pair::new(formatted_value, None));
            }
        }
    }

    let mut formatted_method: Option<(TokenReference, TokenReference)> = None;

    if let Some(method_colon) = function_name.method_colon() {
        if let Some(token_reference) = function_name.method_name() {
            formatted_method = Some((
                fmt_symbol!(ctx, method_colon, ":", shape),
                format_token_reference(ctx, token_reference, shape),
            ));
        }
    };

    FunctionName::new(formatted_names).with_method(formatted_method)
}

/// Formats a FunctionDeclaration node
pub fn format_function_declaration(
    ctx: &Context,
    function_declaration: &FunctionDeclaration,
    shape: Shape,
) -> FunctionDeclaration {
    // Calculate trivia
    let leading_trivia = vec![create_indent_trivia(ctx, shape)];
    let trailing_trivia = vec![create_newline_trivia(ctx)];
    let function_definition_trivia = vec![create_function_definition_trivia(ctx)];

    let function_token = fmt_symbol!(
        ctx,
        function_declaration.function_token(),
        "function ",
        shape
    )
    .update_leading_trivia(FormatTriviaType::Append(leading_trivia));
    let formatted_function_name = format_function_name(ctx, function_declaration.name(), shape)
        .update_trailing_trivia(FormatTriviaType::Append(function_definition_trivia));

    let shape = shape + (9 + strip_trivia(&formatted_function_name).to_string().len()); // 9 = "function "
    let function_body = format_function_body(ctx, function_declaration.body(), shape)
        .update_trailing_trivia(FormatTriviaType::Append(trailing_trivia));

    FunctionDeclaration::new(formatted_function_name)
        .with_function_token(function_token)
        .with_body(function_body)
}

/// Formats a LocalFunction node
pub fn format_local_function(
    ctx: &Context,
    local_function: &LocalFunction,
    shape: Shape,
) -> LocalFunction {
    // Calculate trivia
    let leading_trivia = vec![create_indent_trivia(ctx, shape)];
    let trailing_trivia = vec![create_newline_trivia(ctx)];
    let function_definition_trivia = vec![create_function_definition_trivia(ctx)];

    let local_token = fmt_symbol!(ctx, local_function.local_token(), "local ", shape)
        .update_leading_trivia(FormatTriviaType::Append(leading_trivia));
    let function_token = fmt_symbol!(ctx, local_function.function_token(), "function ", shape);
    let formatted_name = format_token_reference(ctx, local_function.name(), shape)
        .update_trailing_trivia(FormatTriviaType::Append(function_definition_trivia));

    let shape = shape + (6 + 9 + strip_trivia(&formatted_name).to_string().len()); // 6 = "local ", 9 = "function "
    let function_body = format_function_body(ctx, local_function.body(), shape)
        .update_trailing_trivia(FormatTriviaType::Append(trailing_trivia));

    LocalFunction::new(formatted_name)
        .with_local_token(local_token)
        .with_function_token(function_token)
        .with_body(function_body)
}

/// Formats a MethodCall node
pub fn format_method_call(
    ctx: &Context,
    method_call: &MethodCall,
    shape: Shape,
    call_next_node: FunctionCallNextNode,
) -> MethodCall {
    let function_call_trivia = vec![create_function_call_trivia(ctx)];
    let formatted_colon_token = format_token_reference(ctx, method_call.colon_token(), shape);
    let formatted_name = format_token_reference(ctx, method_call.name(), shape);
    let shape =
        shape + (formatted_colon_token.to_string().len() + formatted_name.to_string().len());
    let formatted_function_args =
        format_function_args(ctx, method_call.args(), shape, call_next_node)
            .update_leading_trivia(FormatTriviaType::Append(function_call_trivia));

    MethodCall::new(formatted_name, formatted_function_args).with_colon_token(formatted_colon_token)
}

/// Formats a single Parameter node
pub fn format_parameter(ctx: &Context, parameter: &Parameter, shape: Shape) -> Parameter {
    match parameter {
        Parameter::Ellipsis(token) => Parameter::Ellipsis(fmt_symbol!(ctx, token, "...", shape)),
        Parameter::Name(token_reference) => {
            Parameter::Name(format_token_reference(ctx, token_reference, shape))
        }
        other => panic!("unknown node {:?}", other),
    }
}

/// Formats the [`Parameters`] in the provided [`FunctionBody`] onto a single line.
fn format_singleline_parameters(
    ctx: &Context,
    function_body: &FunctionBody,
    shape: Shape,
) -> Punctuated<Parameter> {
    let mut formatted_parameters = Punctuated::new();

    for pair in function_body.parameters().pairs() {
        let parameter = format_parameter(ctx, pair.value(), shape);
        let punctuation = pair
            .punctuation()
            .map(|punctuation| fmt_symbol!(ctx, punctuation, ", ", shape));

        formatted_parameters.push(Pair::new(parameter, punctuation));
    }

    formatted_parameters
}<|MERGE_RESOLUTION|>--- conflicted
+++ resolved
@@ -44,16 +44,11 @@
     shape: Shape,
 ) -> Box<(TokenReference, FunctionBody)> {
     const FUNCTION_LEN: usize = "function".len();
-<<<<<<< HEAD
-    let function_token = fmt_symbol!(ctx, &anonymous_function.0, "function", shape);
+    let function_definition_trivia = vec![create_function_definition_trivia(ctx)];
+    let function_token = fmt_symbol!(ctx, &anonymous_function.0, "function", shape)
+        .update_trailing_trivia(FormatTriviaType::Append(function_definition_trivia));
     let function_body =
         format_function_body(ctx, &anonymous_function.1, shape.add_width(FUNCTION_LEN));
-=======
-    let function_definition_trivia = vec![create_function_definition_trivia(ctx)];
-    let function_token = fmt_symbol!(ctx, function_token, "function", shape)
-        .update_trailing_trivia(FormatTriviaType::Append(function_definition_trivia));
-    let function_body = format_function_body(ctx, function_body, shape.add_width(FUNCTION_LEN));
->>>>>>> 013ddcfa
 
     Box::new((function_token, function_body))
 }
