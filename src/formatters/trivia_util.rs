--- conflicted
+++ resolved
@@ -12,13 +12,9 @@
 };
 use full_moon::{
     ast::{
-<<<<<<< HEAD
-        BinOp, Block, Call, Expression, Field, FunctionArgs, Index, LastStmt, LocalAssignment,
-        Parameter, Prefix, Stmt, Suffix, TableConstructor, UnOp, Value, Var,
-=======
         punctuated::Punctuated, BinOp, Block, Call, Expression, Field, FunctionArgs, Index,
-        LastStmt, Parameter, Prefix, Stmt, Suffix, TableConstructor, UnOp, Value, Var,
->>>>>>> c4c9f363
+        LastStmt, LocalAssignment, Parameter, Prefix, Stmt, Suffix, TableConstructor, UnOp, Value,
+        Var,
     },
     node::Node,
     tokenizer::{Token, TokenKind, TokenReference, TokenType},
