--- conflicted
+++ resolved
@@ -232,35 +232,18 @@
         let expr_list = format_punctuated(ctx, expressions, shape, format_expression);
         let formatting_shape = shape.take_first_line(&strip_trailing_trivia(&expr_list));
 
-<<<<<<< HEAD
         // See if we can hang the expression, and if we can, check whether hanging or formatting normally is nicer
         if trivia_util::can_hang_expression(expression) {
             // Create an example hanging the expression - we need to create a new context so that we don't overwrite it
             let hanging_expr_list = hang_punctuated_list(ctx, expressions, shape);
             let hanging_shape = shape.take_first_line(&strip_trivia(&hanging_expr_list));
 
-            if hanging_shape.used_width() < formatting_shape.used_width() {
+            if trivia_util::expression_contains_inline_comments(expression)
+                || hanging_shape.used_width() < formatting_shape.used_width()
+            {
                 (hanging_expr_list, equal_token)
             } else {
                 // TODO: should we hang at equals token?
-=======
-        // Find the better format out of the hanging shape or the normal formatting
-        // If the expression contains comments, we must hang
-        if trivia_util::can_hang_expression(expression)
-            && (trivia_util::expression_contains_inline_comments(expression)
-                || hanging_shape.used_width() < formatting_shape.used_width())
-        {
-            // Hanging version is better
-            (hanging_expr_list, equal_token)
-        } else {
-            // Normal format is better: but check to see if the formatting is still over budget
-            if formatting_shape.over_budget() {
-                // Hang at the equal token
-                let equal_token = hang_equal_token(ctx, equal_token, shape, true);
-                // Add the expression list into the indent range, as it will be indented by one
-                let shape = shape.increment_additional_indent();
-                let expr_list = format_punctuated(ctx, expressions, shape, format_expression);
->>>>>>> 4e9f4543
                 (expr_list, equal_token)
             }
         } else {
