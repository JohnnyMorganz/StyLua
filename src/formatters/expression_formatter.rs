--- conflicted
+++ resolved
@@ -47,7 +47,6 @@
             Expression::UnaryOperator { expression, .. } => {
                 CodeFormatter::check_excess_parentheses(expression)
             }
-<<<<<<< HEAD
             // Don't bother removing them if there is a binop, as they may be needed. TODO: can we be more intelligent here?
             Expression::BinaryOperator { .. } => false,
             Expression::Value { value, .. } => {
@@ -60,31 +59,9 @@
                     Value::String(_) => false,
                     Value::Symbol(token_ref) => {
                         match token_ref.token_type() {
-                            TokenType::Symbol { symbol } => match symbol {
-                                // If we have an ellipse inside of parentheses, we may also be culling values
-                                // Therefore, we don't remove parentheses
-                                Symbol::Ellipse => false,
-=======
-            Expression::Value { value, binop, .. } => {
-                if binop.is_some() {
-                    // Don't bother removing them if there is a binop, as they may be needed
-                    false
-                } else {
-                    match &**value {
-                        // Internal expression is a function call
-                        // We could potentially be culling values, so we should not remove parentheses
-                        Value::FunctionCall(_) => false,
-                        // String literal inside of parentheses
-                        // This could be a part of a function call e.g. ("hello"):sub(), so we must leave the parentheses
-                        Value::String(_) => false,
-                        Value::Symbol(token_ref) => {
-                            match token_ref.token_type() {
-                                // If we have an ellipse inside of parentheses, we may also be culling values
-                                // Therefore, we don't remove parentheses
-                                TokenType::Symbol { symbol } => !matches!(symbol, Symbol::Ellipse),
->>>>>>> b241c909
-                                _ => true,
-                            },
+                            // If we have an ellipse inside of parentheses, we may also be culling values
+                            // Therefore, we don't remove parentheses
+                            TokenType::Symbol { symbol } => !matches!(symbol, Symbol::Ellipse),
                             _ => true,
                         }
                     }
